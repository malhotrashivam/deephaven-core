--- conflicted
+++ resolved
@@ -5,11 +5,7 @@
 }
 
 group = 'io.deephaven'
-<<<<<<< HEAD
-version = '0.24.2'
-=======
-version = '0.25.0'
->>>>>>> b5209e9f
+version = '0.24.3'
 
 if (!name.startsWith('deephaven-')) {
     archivesBaseName = "deephaven-${name}"
