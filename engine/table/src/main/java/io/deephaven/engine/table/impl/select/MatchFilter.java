--- conflicted
+++ resolved
@@ -343,75 +343,6 @@
         return true;
     }
 
-<<<<<<< HEAD
-    /**
-     * Returns true if the match filter has a value within the given range. This function is intended to be accurate
-     * rather than fast and is not recommended for performance-critical value comparison.
-     *
-     * @param lower the lower value bound of the range
-     * @param upper the upper value bound of the range
-     * @param lowerInclusive whether the lower bound is inclusive
-     * @param upperInclusive whether the upper bound is inclusive
-     * @return {@code true} if the range filter overlaps with the given range, {@code false} otherwise
-     */
-    public boolean overlaps(
-            final Object lower,
-            final Object upper,
-            final boolean lowerInclusive,
-            final boolean upperInclusive) {
-
-        // Converting to upper case lowers (or maintains) ordering, lower case raises (or maintains) it.
-        final Object oLower = caseInsensitive
-                ? lower == null ? null : ((String) lower).toUpperCase()
-                : lower;
-        final Object oUpper = caseInsensitive
-                ? upper == null ? null : ((String) upper).toLowerCase()
-                : upper;
-
-        // Use the strValues if values is null (for String comparisons, e.g.)
-        final Object[] valuesToTest = values == null ? strValues : values;
-
-        // Test every value in the filter against the min/max values
-        for (final Object value : valuesToTest) {
-            final int compareLower = CompareUtils.compare(value, oLower);
-            if (compareLower < 0 || (compareLower == 0 && !lowerInclusive)) {
-                continue; // this value is too low
-            }
-            final int compareUpper = CompareUtils.compare(value, oUpper);
-            if (compareUpper > 0 || (compareUpper == 0 && !upperInclusive)) {
-                continue; // this value is too high
-            }
-            // this value is within the range
-            return !invertMatch; // if inverted, return false instead of true
-        }
-        return invertMatch; // if inverted, return true instead of false
-    }
-
-    /**
-     * Returns true if the match filter has a value within the given range (assumes the provided min/max values are
-     * inclusive). This function is intended to be accurate rather than fast and is not recommended for
-     * performance-critical value comparison.
-     *
-     * @param min the minimum value in the given range
-     * @param max the maximum value in the given range
-     * @return {@code true} if the match filter overlaps with the given range, {@code false} otherwise
-     */
-    public boolean overlaps(final Object min, final Object max) {
-        return overlaps(min, max, true, true);
-    }
-
-    /**
-     * Returns true if {@code null} is within the match filter. This function is intended to be accurate rather than
-     * fast and is not recommended for performance-critical value comparison.
-     *
-     * @return {@code true} if the match filter includes {@code null}, {@code false} otherwise
-     */
-    public boolean containsNull() {
-        return overlaps(null, null, true, true);
-    }
-
-=======
->>>>>>> 25d993c6
     @Override
     public void setRecomputeListener(RecomputeListener listener) {}
 
