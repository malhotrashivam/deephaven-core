--- conflicted
+++ resolved
@@ -230,42 +230,4 @@
         }
         return minPosition;
     }
-<<<<<<< HEAD
-
-    @Override
-    public boolean overlaps(
-            final Object lower,
-            final Object upper,
-            final boolean lowerInclusive,
-            final boolean upperInclusive) {
-
-        final int c1 = CompareUtils.compare(this.lower, upper);
-        if (c1 > 0) {
-            return false; // this.lower > inputUpper, no overlap possible.
-        }
-        final int c2 = CompareUtils.compare(lower, this.upper);
-        if (c2 > 0) {
-            return false; // inputLower > this.upper, no overlap possible.
-        }
-        // There is no overlap inside the ranges, test the edges.
-        return (c1 < 0 && c2 < 0)
-                || (c1 == 0 && this.lowerInclusive && upperInclusive)
-                || (c2 == 0 && lowerInclusive && this.upperInclusive);
-    }
-
-    @Override
-    public boolean contains(final Object value) {
-        final int c1 = CompareUtils.compare(this.lower, value);
-        if (c1 > 0) {
-            return false; // this.lower > value, no overlap possible.
-        }
-        final int c2 = CompareUtils.compare(value, this.upper);
-        if (c2 > 0) {
-            return false; // value > this.upper, no overlap possible.
-        }
-        // There is no overlap inside the ranges, test the edges.
-        return (c1 < 0 && c2 < 0) || (c1 == 0 && this.lowerInclusive) || (c2 == 0 && this.upperInclusive);
-    }
-=======
->>>>>>> 25d993c6
 }