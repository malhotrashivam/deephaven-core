//
// Copyright (c) 2016-2025 Deephaven Data Labs and Patent Pending
//
package io.deephaven.engine.table.impl.select;

import io.deephaven.engine.rowset.WritableRowSet;
import io.deephaven.engine.table.impl.chunkfilter.ChunkFilter;
import io.deephaven.engine.table.impl.SortingOrder;
import io.deephaven.engine.table.impl.SortedColumnsAttribute;
import io.deephaven.engine.table.Table;
import io.deephaven.engine.table.ColumnSource;
import io.deephaven.engine.rowset.RowSet;
import org.jetbrains.annotations.NotNull;

import java.math.BigDecimal;
import java.util.Collections;
import java.util.List;
import java.util.Optional;
import java.util.regex.Matcher;
import java.util.regex.Pattern;

/**
 * A filter that determines if a column value is between an upper and lower bound (which each may either be inclusive or
 * exclusive).
 */
public abstract class AbstractRangeFilter extends WhereFilterImpl implements ExposesChunkFilter {
    private static final Pattern decimalPattern = Pattern.compile("(-)?\\d+(?:\\.((\\d+)0*)?)?");

    protected final String columnName;
    protected final boolean upperInclusive;
    protected final boolean lowerInclusive;

    /**
     * The chunkFilter can be applied to the columns native type.
     * <p>
     * In practice, this is for non-reinterpretable DateTimes.
     */
    ChunkFilter chunkFilter;
    /**
     * If the column can be reinterpreted to a long, then we should prefer to use the longFilter instead.
     * <p>
     * In practice, this is used for reinterpretable DateTimes.
     */
    ChunkFilter longFilter;

    AbstractRangeFilter(String columnName, boolean lowerInclusive, boolean upperInclusive) {
        this.columnName = columnName;
        this.upperInclusive = upperInclusive;
        this.lowerInclusive = lowerInclusive;
    }

    public final boolean isUpperInclusive() {
        return upperInclusive;
    }

    public final boolean isLowerInclusive() {
        return lowerInclusive;
    }

    @Override
    public Optional<ChunkFilter> chunkFilter() {
        return Optional.of(chunkFilter);
    }

    public static WhereFilter makeBigDecimalRange(String columnName, String val) {
        final int precision = findPrecision(val);
        final BigDecimal parsed = new BigDecimal(val);
        final BigDecimal offset = BigDecimal.valueOf(1, precision);
        final boolean positiveOrZero = parsed.signum() >= 0;

        return new ComparableRangeFilter(columnName, parsed,
                positiveOrZero ? parsed.add(offset) : parsed.subtract(offset), positiveOrZero, !positiveOrZero);
    }

    static int findPrecision(String val) {
        final Matcher m = decimalPattern.matcher(val);
        if (m.matches()) {
            final String fractionalPart = m.group(2);
            return fractionalPart == null ? 0 : fractionalPart.length();
        }

        throw new NumberFormatException("The value " + val + " is not a double");
    }

    @Override
    public List<String> getColumns() {
        return Collections.singletonList(columnName);
    }

    @Override
    public List<String> getColumnArrays() {
        return Collections.emptyList();
    }

    @NotNull
    @Override
    public WritableRowSet filter(
            @NotNull final RowSet selection,
            @NotNull final RowSet fullSet,
            @NotNull final Table table,
            final boolean usePrev) {
        final ColumnSource<?> columnSource = table.getColumnSource(columnName);
        final Optional<SortingOrder> orderForColumn = SortedColumnsAttribute.getOrderForColumn(table, columnName);
        if (orderForColumn.isPresent()) {
            // do binary search for value
            return binarySearch(selection, columnSource, usePrev, orderForColumn.get().isDescending());
        }
        if (longFilter != null && columnSource.allowsReinterpret(long.class)) {
            return ChunkFilter.applyChunkFilter(selection, columnSource.reinterpret(long.class), usePrev, longFilter);
        }
        return ChunkFilter.applyChunkFilter(selection, columnSource, usePrev, chunkFilter);
    }

    abstract WritableRowSet binarySearch(
            @NotNull RowSet selection, @NotNull ColumnSource<?> columnSource, boolean usePrev, boolean reverse);

    @Override
    public boolean isSimpleFilter() {
        return true;
    }

    @Override
    public void setRecomputeListener(RecomputeListener listener) {}
<<<<<<< HEAD

    /**
     * Returns true if the range filter overlaps with the given range. This function is intended to be accurate rather
     * than fast and is not recommended for performance-critical value comparison.
     *
     * @param lower the lower value bound of the range
     * @param upper the upper value bound of the range
     * @param lowerInclusive whether the lower bound is inclusive
     * @param upperInclusive whether the upper bound is inclusive
     * @return {@code true} if the range filter overlaps with the given range, {@code false} otherwise
     */
    public abstract boolean overlaps(
            final Object lower,
            final Object upper,
            final boolean lowerInclusive,
            final boolean upperInclusive);

    /**
     * Returns true if the range filter overlaps with the given range (assumes the provided min/max values are
     * inclusive). This function is intended to be accurate rather than fast and is not recommended for
     * performance-critical value comparison.
     * 
     * @param min the minimum value in the given range
     * @param max the maximum value in the given range
     * @return {@code true} if the range filter overlaps with the given range, {@code false} otherwise
     */
    public boolean overlaps(final Object min, final Object max) {
        return overlaps(min, max, true, true);
    }

    /**
     * Returns true if the given value is found within the range filter. This function is intended to be accurate rather
     * than fast and is not recommended for performance-critical value comparison.
     *
     * @param value the value to check
     * @return {@code true} if the range filter matches the given value, {@code false} otherwise
     */
    public abstract boolean contains(final Object value);

    /**
     * Returns true if {@code null} is within the range filter. This function is intended to be accurate rather than
     * fast and is not recommended for performance-critical value comparison.
     *
     * @return {@code true} if the range filter includes {@code null}, {@code false} otherwise
     */
    public boolean containsNull() {
        return contains(null);
    }
=======
>>>>>>> 25d993c6
}<|MERGE_RESOLUTION|>--- conflicted
+++ resolved
@@ -121,55 +121,4 @@
 
     @Override
     public void setRecomputeListener(RecomputeListener listener) {}
-<<<<<<< HEAD
-
-    /**
-     * Returns true if the range filter overlaps with the given range. This function is intended to be accurate rather
-     * than fast and is not recommended for performance-critical value comparison.
-     *
-     * @param lower the lower value bound of the range
-     * @param upper the upper value bound of the range
-     * @param lowerInclusive whether the lower bound is inclusive
-     * @param upperInclusive whether the upper bound is inclusive
-     * @return {@code true} if the range filter overlaps with the given range, {@code false} otherwise
-     */
-    public abstract boolean overlaps(
-            final Object lower,
-            final Object upper,
-            final boolean lowerInclusive,
-            final boolean upperInclusive);
-
-    /**
-     * Returns true if the range filter overlaps with the given range (assumes the provided min/max values are
-     * inclusive). This function is intended to be accurate rather than fast and is not recommended for
-     * performance-critical value comparison.
-     * 
-     * @param min the minimum value in the given range
-     * @param max the maximum value in the given range
-     * @return {@code true} if the range filter overlaps with the given range, {@code false} otherwise
-     */
-    public boolean overlaps(final Object min, final Object max) {
-        return overlaps(min, max, true, true);
-    }
-
-    /**
-     * Returns true if the given value is found within the range filter. This function is intended to be accurate rather
-     * than fast and is not recommended for performance-critical value comparison.
-     *
-     * @param value the value to check
-     * @return {@code true} if the range filter matches the given value, {@code false} otherwise
-     */
-    public abstract boolean contains(final Object value);
-
-    /**
-     * Returns true if {@code null} is within the range filter. This function is intended to be accurate rather than
-     * fast and is not recommended for performance-critical value comparison.
-     *
-     * @return {@code true} if the range filter includes {@code null}, {@code false} otherwise
-     */
-    public boolean containsNull() {
-        return contains(null);
-    }
-=======
->>>>>>> 25d993c6
 }