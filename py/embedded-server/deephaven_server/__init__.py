--- conflicted
+++ resolved
@@ -1,11 +1,7 @@
 #
 # Copyright (c) 2016-2022 Deephaven Data Labs and Patent Pending
 #
-<<<<<<< HEAD
-__version__ = "0.24.2"
-=======
-__version__ = "0.25.0"
->>>>>>> b5209e9f
+__version__ = "0.24.3"
 
 from .start_jvm import DEFAULT_JVM_PROPERTIES, DEFAULT_JVM_ARGS, start_jvm
 from .server import Server
