#
# Copyright (c) 2016-2022 Deephaven Data Labs and Patent Pending
#

"""Deephaven Python Client (`pydeephaven`) is a Python API built on top of Deephaven's highly efficient Open API which is
based on gRPC and Apache Arrow. It allows Python applications to remotely connect to Deephaven data servers,
export/import data with the server, run Python scripts on the server, and execute powerful queries on data tables.

Because Deephaven data servers and Deephaven clients including pydeephaven exchange data in the Apache Arrow format,
pydeephaven is able to leverage 'pyarrow' - the Python bindings of Arrow (ttps://arrow.apache.org/docs/python/) for
data representation and integration with other data analytic tools such as NumPy, Pandas, etc.


Examples:
    >>> from pydeephaven import Session
    >>> from pyarrow import csv
    >>> session = Session() # assuming Deephaven Community Edition is running locally with the default configuration
    >>> table1 = session.import_table(csv.read_csv("data1.csv"))
    >>> table2 = session.import_table(csv.read_csv("data2.csv"))
    >>> joined_table = table1.join(table2, on=["key_col_1", "key_col_2"], joins=["data_col1"])
    >>> df = joined_table.to_arrow().to_pandas()
    >>> print(df)
    >>> session.close()
"""

from .session import Session
from .dherror import DHError
from ._table_interface import SortDirection, MatchRule
from .query import Query

__all__ = ["Session", "DHError", "SortDirection", "MatchRule"]
<<<<<<< HEAD
__version__ = "0.24.2"
=======
__version__ = "0.25.0"
>>>>>>> b5209e9f
<|MERGE_RESOLUTION|>--- conflicted
+++ resolved
@@ -29,8 +29,4 @@
 from .query import Query
 
 __all__ = ["Session", "DHError", "SortDirection", "MatchRule"]
-<<<<<<< HEAD
-__version__ = "0.24.2"
-=======
-__version__ = "0.25.0"
->>>>>>> b5209e9f
+__version__ = "0.24.3"