--- conflicted
+++ resolved
@@ -27,15 +27,9 @@
 import java.util.List;
 import java.util.Map;
 
-<<<<<<< HEAD
 import static io.deephaven.parquet.base.ParquetFileReader.FILE_URI_SCHEME;
 
-public class RowGroupReaderImpl implements RowGroupReader {
-=======
-final class RowGroupReaderImpl implements RowGroupReader {
->>>>>>> 36af7759
-
-    private static final int BUFFER_SIZE = 65536;
+public final class RowGroupReaderImpl implements RowGroupReader {
     private final RowGroup rowGroup;
     private final SeekableChannelsProvider channelsProvider;
     private final MessageType type;
@@ -85,7 +79,6 @@
         if (columnChunk == null) {
             return null;
         }
-<<<<<<< HEAD
 
         final URI columnChunkURI;
         if (columnChunk.isSetFile_path() && FILE_URI_SCHEME.equals(rootURI.getScheme())) {
@@ -95,37 +88,23 @@
             columnChunkURI = rootURI;
         }
 
-        OffsetIndex offsetIndex = null;
-        if (columnChunk.isSetOffset_index_offset()) {
-            try (final SeekableByteChannel readChannel =
-                    channelsProvider.getReadChannel(channelContext, columnChunkURI)) {
-                readChannel.position(columnChunk.getOffset_index_offset());
-                offsetIndex = ParquetMetadataConverter.fromParquetOffsetIndex(Util.readOffsetIndex(
-                        new BufferedInputStream(Channels.newInputStream(readChannel), BUFFER_SIZE)));
-            } catch (final IOException e) {
-                throw new UncheckedIOException(e);
-            }
-        }
+        final OffsetIndex offsetIndex = offsetIndex(columnChunk, columnChunkURI, channelContext);
         return new ColumnChunkReaderImpl(columnChunk, channelsProvider, columnChunkURI, type, offsetIndex, fieldTypes,
-=======
-        final OffsetIndex offsetIndex = offsetIndex(columnChunk, channelContext);
-        return new ColumnChunkReaderImpl(columnChunk, channelsProvider, rootURI, type, offsetIndex, fieldTypes,
->>>>>>> 36af7759
                 numRows(), version);
     }
 
-    private OffsetIndex offsetIndex(ColumnChunk chunk, @NotNull SeekableChannelContext context) {
+    private OffsetIndex offsetIndex(ColumnChunk chunk, URI columnChunkURI, @NotNull SeekableChannelContext context) {
         if (!chunk.isSetOffset_index_offset()) {
             return null;
         }
-        return ParquetMetadataConverter.fromParquetOffsetIndex(readOffsetIndex(chunk, context));
+        return ParquetMetadataConverter.fromParquetOffsetIndex(readOffsetIndex(chunk, columnChunkURI, context));
     }
 
-    private org.apache.parquet.format.OffsetIndex readOffsetIndex(ColumnChunk chunk,
+    private org.apache.parquet.format.OffsetIndex readOffsetIndex(ColumnChunk chunk, URI columnChunkURI,
             @NotNull SeekableChannelContext channelContext) {
         try (
                 final ContextHolder holder = SeekableChannelContext.ensureContext(channelsProvider, channelContext);
-                final SeekableByteChannel readChannel = channelsProvider.getReadChannel(holder.get(), rootURI);
+                final SeekableByteChannel readChannel = channelsProvider.getReadChannel(holder.get(), columnChunkURI);
                 final InputStream in =
                         channelsProvider.getInputStream(readChannel.position(chunk.getOffset_index_offset()))) {
             return Util.readOffsetIndex(in);
