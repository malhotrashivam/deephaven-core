--- conflicted
+++ resolved
@@ -27,10 +27,6 @@
         }
     };
 
-<<<<<<< HEAD
-    public static LocalDateTime convertValue(long value) {
-        return ParquetTimeUtils.epochMillisToLocalDateTimeUTC(value);
-=======
     /**
      * Converts milliseconds from the Epoch to a {@link LocalDateTime} in UTC timezone.
      *
@@ -40,7 +36,6 @@
     public static LocalDateTime convertValue(long value) {
         return LocalDateTime.ofEpochSecond(value / 1_000L, (int) ((value % 1_000L) * MILLI),
                 ZoneOffset.UTC);
->>>>>>> 49aa6257
     }
 
     private final ValuesReader dataReader;
