/**
 * Copyright (c) 2016-2022 Deephaven Data Labs and Patent Pending
 */
package io.deephaven.parquet.base;

import io.deephaven.UncheckedDeephavenException;
import io.deephaven.util.channel.SeekableChannelContext;
import io.deephaven.util.channel.SeekableChannelsProvider;
import io.deephaven.parquet.compress.CompressorAdapter;
import io.deephaven.parquet.compress.DeephavenCompressorAdapterFactory;
import io.deephaven.util.channel.SeekableChannelContext.ContextHolder;
import io.deephaven.util.datastructures.LazyCachingFunction;
import org.apache.parquet.bytes.BytesInput;
import org.apache.parquet.column.ColumnDescriptor;
import org.apache.parquet.column.Dictionary;
import org.apache.parquet.column.Encoding;
import org.apache.parquet.column.page.DictionaryPage;
import org.apache.parquet.format.*;
import org.apache.parquet.internal.column.columnindex.OffsetIndex;
import org.apache.parquet.schema.MessageType;
import org.apache.parquet.schema.PrimitiveType;
import org.apache.parquet.schema.Type;
import org.jetbrains.annotations.NotNull;

import java.io.IOException;
import java.io.InputStream;
import java.io.UncheckedIOException;
import java.net.URI;
import java.nio.channels.SeekableByteChannel;
import java.nio.file.Path;
import java.util.List;
import java.util.NoSuchElementException;
import java.util.function.Function;

import static io.deephaven.parquet.base.ParquetFileReader.FILE_URI_SCHEME;
import static org.apache.parquet.format.Encoding.PLAIN_DICTIONARY;
import static org.apache.parquet.format.Encoding.RLE_DICTIONARY;

final class ColumnChunkReaderImpl implements ColumnChunkReader {

    private final ColumnChunk columnChunk;
    private final SeekableChannelsProvider channelsProvider;
    private final CompressorAdapter decompressor;
    private final ColumnDescriptor path;
    private final OffsetIndex offsetIndex;
    private final List<Type> fieldTypes;
    private final Function<SeekableChannelContext, Dictionary> dictionarySupplier;
<<<<<<< HEAD
    private final PageMaterializer.Factory nullMaterializerFactory;
    private final URI columnChunkURI;
=======
    private final PageMaterializerFactory nullMaterializerFactory;

    private URI uri;
>>>>>>> 36af7759
    /**
     * Number of rows in the row group of this column chunk.
     */
    private final long numRows;
    /**
     * Version string from deephaven specific parquet metadata, or null if it's not present.
     */
    private final String version;

    ColumnChunkReaderImpl(ColumnChunk columnChunk, SeekableChannelsProvider channelsProvider, URI columnChunkURI,
            MessageType type, OffsetIndex offsetIndex, List<Type> fieldTypes, final long numRows,
            final String version) {
        this.channelsProvider = channelsProvider;
        this.columnChunk = columnChunk;
        this.columnChunkURI = columnChunkURI;
        this.path = type
                .getColumnDescription(columnChunk.meta_data.getPath_in_schema().toArray(new String[0]));
        if (columnChunk.getMeta_data().isSetCodec()) {
            decompressor = DeephavenCompressorAdapterFactory.getInstance()
                    .getByName(columnChunk.getMeta_data().getCodec().name());
        } else {
            decompressor = CompressorAdapter.PASSTHRU;
        }
        this.offsetIndex = offsetIndex;
        this.fieldTypes = fieldTypes;
        this.dictionarySupplier = new LazyCachingFunction<>(this::getDictionary);
        this.nullMaterializerFactory = PageMaterializer.factoryForType(path.getPrimitiveType().getPrimitiveTypeName());
        this.numRows = numRows;
        this.version = version;
    }

    @Override
    public long numRows() {
        return numRows;
    }

    @Override
    public long numValues() {
        return columnChunk.getMeta_data().num_values;
    }

    @Override
    public int getMaxRl() {
        return path.getMaxRepetitionLevel();
    }

    public final OffsetIndex getOffsetIndex() {
        return offsetIndex;
    }

    @Override
    public ColumnPageReaderIterator getPageIterator() {
        final long dataPageOffset = columnChunk.meta_data.getData_page_offset();
        if (offsetIndex == null) {
            return new ColumnPageReaderIteratorImpl(dataPageOffset, columnChunk.getMeta_data().getNum_values());
        } else {
            return new ColumnPageReaderIteratorIndexImpl();
        }
    }

    @Override
    public final ColumnPageDirectAccessor getPageAccessor() {
        if (offsetIndex == null) {
            throw new UnsupportedOperationException("Cannot use direct accessor without offset index");
        }
        return new ColumnPageDirectAccessorImpl();
    }

    private URI getURI() {
        return columnChunkURI;
    }

    @Override
    public boolean usesDictionaryOnEveryPage() {
        final ColumnMetaData columnMeta = columnChunk.getMeta_data();
        if (columnMeta.encoding_stats == null) {
            // We don't know, so we bail out to "false"
            return false;
        }
        for (final PageEncodingStats encodingStat : columnMeta.encoding_stats) {
            if (encodingStat.page_type != PageType.DATA_PAGE
                    && encodingStat.page_type != PageType.DATA_PAGE_V2) {
                // Not a data page, skip
                continue;
            }
            // This is a data page
            if (encodingStat.encoding != PLAIN_DICTIONARY
                    && encodingStat.encoding != RLE_DICTIONARY) {
                return false;
            }
        }
        return true;
    }

    @Override
    public Function<SeekableChannelContext, Dictionary> getDictionarySupplier() {
        return dictionarySupplier;
    }

    @NotNull
    private Dictionary getDictionary(final SeekableChannelContext channelContext) {
        final long dictionaryPageOffset;
        final ColumnMetaData chunkMeta = columnChunk.getMeta_data();
        if (chunkMeta.isSetDictionary_page_offset()) {
            dictionaryPageOffset = chunkMeta.getDictionary_page_offset();
        } else if ((chunkMeta.isSetEncoding_stats() && (chunkMeta.getEncoding_stats().stream()
                .anyMatch(pes -> pes.getEncoding() == PLAIN_DICTIONARY
                        || pes.getEncoding() == RLE_DICTIONARY)))
                || (chunkMeta.isSetEncodings() && (chunkMeta.getEncodings().stream()
                        .anyMatch(en -> en == PLAIN_DICTIONARY || en == RLE_DICTIONARY)))) {
            // Fallback, inspired by
            // https://stackoverflow.com/questions/55225108/why-is-dictionary-page-offset-0-for-plain-dictionary-encoding
            dictionaryPageOffset = chunkMeta.getData_page_offset();
        } else {
            return NULL_DICTIONARY;
        }
        // Use the context object provided by the caller, or create (and close) a new one
        try (
                final ContextHolder holder = SeekableChannelContext.ensureContext(channelsProvider, channelContext);
                final SeekableByteChannel ch = channelsProvider.getReadChannel(holder.get(), getURI());
                final InputStream in = channelsProvider.getInputStream(ch.position(dictionaryPageOffset))) {
            return readDictionary(in);
        } catch (IOException e) {
            throw new UncheckedIOException(e);
        }
    }

    @Override
    public PrimitiveType getType() {
        return path.getPrimitiveType();
    }

    @Override
    public String getVersion() {
        return version;
    }

    @Override
    public SeekableChannelsProvider getChannelsProvider() {
        return channelsProvider;
    }

    @NotNull
    private Dictionary readDictionary(InputStream in) throws IOException {
        // explicitly not closing this, caller is responsible
        final PageHeader pageHeader = Util.readPageHeader(in);
        if (pageHeader.getType() != PageType.DICTIONARY_PAGE) {
            // In case our fallback in getDictionary was too optimistic...
            return NULL_DICTIONARY;
        }
        final DictionaryPageHeader dictHeader = pageHeader.getDictionary_page_header();
        final int compressedPageSize = pageHeader.getCompressed_page_size();
        final BytesInput payload;
        if (compressedPageSize == 0) {
            // Sometimes the size is explicitly empty, just use an empty payload
            payload = BytesInput.empty();
        } else {
            payload = decompressor.decompress(in, compressedPageSize, pageHeader.getUncompressed_page_size());
        }
        final Encoding encoding = Encoding.valueOf(dictHeader.getEncoding().name());
        final DictionaryPage dictionaryPage = new DictionaryPage(payload, dictHeader.getNum_values(), encoding);
        // We are safe to not copy the payload because the Dictionary doesn't hold a reference to dictionaryPage or
        // payload and thus doesn't hold a reference to the input stream.
        return encoding.initDictionary(path, dictionaryPage);
    }

    private final class ColumnPageReaderIteratorImpl implements ColumnPageReaderIterator {
        private long nextHeaderOffset;
        private long remainingValues;

        ColumnPageReaderIteratorImpl(final long startOffset, final long numValues) {
            this.remainingValues = numValues;
            this.nextHeaderOffset = startOffset;
        }

        @Override
        public boolean hasNext() {
            return remainingValues > 0;
        }

        @Override
        public ColumnPageReader next(@NotNull final SeekableChannelContext channelContext) {
            if (!hasNext()) {
                throw new NoSuchElementException("No next element");
            }
            // NB: The channels provider typically caches channels; this avoids maintaining a handle per column chunk
            final long headerOffset = nextHeaderOffset;
            try (
                    final ContextHolder holder = SeekableChannelContext.ensureContext(channelsProvider, channelContext);
                    final SeekableByteChannel ch = channelsProvider.getReadChannel(holder.get(), getURI())) {
                ch.position(headerOffset);
                final PageHeader pageHeader;
                try (final InputStream in = SeekableChannelsProvider.channelPositionInputStream(channelsProvider, ch)) {
                    pageHeader = Util.readPageHeader(in);
                }
                // relying on exact position of ch
                final long dataOffset = ch.position();
                nextHeaderOffset = dataOffset + pageHeader.getCompressed_page_size();
                if (pageHeader.isSetDictionary_page_header()) {
                    // Dictionary page; skip it
                    return next(holder.get());
                }
                if (!pageHeader.isSetData_page_header() && !pageHeader.isSetData_page_header_v2()) {
                    throw new IllegalStateException(
                            "Expected data page, but neither v1 nor v2 data page header is set in file "
                                    + ch + " at offset " + headerOffset);
                }
                remainingValues -= getNumValues(pageHeader);
                final org.apache.parquet.format.Encoding encoding = getEncoding(pageHeader);
                final Function<SeekableChannelContext, Dictionary> pageDictionarySupplier =
                        (encoding == PLAIN_DICTIONARY || encoding == RLE_DICTIONARY)
                                ? dictionarySupplier
                                : (SeekableChannelContext context) -> NULL_DICTIONARY;
                return new ColumnPageReaderImpl(channelsProvider, decompressor,
                        pageDictionarySupplier, nullMaterializerFactory, path, getURI(), fieldTypes,
                        dataOffset, pageHeader, ColumnPageReaderImpl.NULL_NUM_VALUES);
            } catch (IOException e) {
                throw new UncheckedDeephavenException("Error reading page header", e);
            }
        }
    }

    private static org.apache.parquet.format.Encoding getEncoding(PageHeader pageHeader) {
        switch (pageHeader.type) {
            case DATA_PAGE:
                return pageHeader.getData_page_header().getEncoding();
            case DATA_PAGE_V2:
                return pageHeader.getData_page_header_v2().getEncoding();
            default:
                throw new UncheckedDeephavenException(
                        "Unknown parquet data page header type " + pageHeader.type);
        }
    }

    private static int getNumValues(PageHeader pageHeader) {
        return pageHeader.isSetData_page_header()
                ? pageHeader.getData_page_header().getNum_values()
                : pageHeader.getData_page_header_v2().getNum_values();
    }

    private final class ColumnPageReaderIteratorIndexImpl implements ColumnPageReaderIterator {
        private int pos;

        ColumnPageReaderIteratorIndexImpl() {
            pos = 0;
        }

        @Override
        public boolean hasNext() {
            return offsetIndex.getPageCount() > pos;
        }

        @Override
        public ColumnPageReader next(@NotNull final SeekableChannelContext channelContext) {
            if (!hasNext()) {
                throw new NoSuchElementException("No next element");
            }
            // Following logic assumes that offsetIndex will store the number of values for a page instead of number
            // of rows (which can be different for array and vector columns). This behavior is because of a bug on
            // parquet writing side which got fixed in deephaven-core/pull/4844 and is only kept to support reading
            // parquet files written before deephaven-core/pull/4844.
            final int numValues = (int) (offsetIndex.getLastRowIndex(pos, columnChunk.getMeta_data().getNum_values())
                    - offsetIndex.getFirstRowIndex(pos) + 1);
            final ColumnPageReader columnPageReader =
                    new ColumnPageReaderImpl(channelsProvider, decompressor, dictionarySupplier,
                            nullMaterializerFactory, path, getURI(), fieldTypes, offsetIndex.getOffset(pos), null,
                            numValues);
            pos++;
            return columnPageReader;
        }
    }

    private final class ColumnPageDirectAccessorImpl implements ColumnPageDirectAccessor {

        ColumnPageDirectAccessorImpl() {}

        @Override
        public ColumnPageReader getPageReader(final int pageNum) {
            if (pageNum < 0 || pageNum >= offsetIndex.getPageCount()) {
                throw new IndexOutOfBoundsException(
                        "pageNum=" + pageNum + ", offsetIndex.getPageCount()=" + offsetIndex.getPageCount());
            }
            // Page header and number of values will be populated later when we read the page header from the file
            return new ColumnPageReaderImpl(channelsProvider, decompressor, dictionarySupplier, nullMaterializerFactory,
                    path, getURI(), fieldTypes, offsetIndex.getOffset(pageNum), null,
                    ColumnPageReaderImpl.NULL_NUM_VALUES);
        }
    }
}<|MERGE_RESOLUTION|>--- conflicted
+++ resolved
@@ -45,14 +45,8 @@
     private final OffsetIndex offsetIndex;
     private final List<Type> fieldTypes;
     private final Function<SeekableChannelContext, Dictionary> dictionarySupplier;
-<<<<<<< HEAD
-    private final PageMaterializer.Factory nullMaterializerFactory;
+    private final PageMaterializerFactory nullMaterializerFactory;
     private final URI columnChunkURI;
-=======
-    private final PageMaterializerFactory nullMaterializerFactory;
-
-    private URI uri;
->>>>>>> 36af7759
     /**
      * Number of rows in the row group of this column chunk.
      */
