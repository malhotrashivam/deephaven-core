/**
 * Copyright (c) 2016-2022 Deephaven Data Labs and Patent Pending
 */
package io.deephaven.parquet.table;

import io.deephaven.UncheckedDeephavenException;
import io.deephaven.api.Selectable;
import io.deephaven.base.FileUtils;
import io.deephaven.engine.context.ExecutionContext;
import io.deephaven.engine.primitive.iterator.CloseableIterator;
import io.deephaven.engine.table.ColumnDefinition;
import io.deephaven.engine.table.impl.util.ColumnHolder;
import io.deephaven.engine.table.impl.select.FormulaEvaluationException;
import io.deephaven.engine.testutil.TstUtils;
import io.deephaven.engine.testutil.junit4.EngineCleanup;
import io.deephaven.engine.util.BigDecimalUtils;
<<<<<<< HEAD
import io.deephaven.engine.util.file.TrackedFileHandleFactoryWithLookup;
=======
import io.deephaven.engine.util.file.TrackedFileHandleFactory;
import io.deephaven.parquet.table.location.ParquetTableLocationKey;
>>>>>>> 57b429e7
import io.deephaven.stringset.ArrayStringSet;
import io.deephaven.engine.table.Table;
import io.deephaven.engine.table.TableDefinition;
import io.deephaven.stringset.StringSet;
import io.deephaven.engine.util.TableTools;
import io.deephaven.engine.table.impl.QueryTable;
import io.deephaven.test.types.OutOfBandTest;
import junit.framework.TestCase;
import org.junit.After;
import org.junit.Before;
import org.junit.Ignore;
import org.junit.Rule;
import org.junit.Test;

import java.io.File;
import java.io.Serializable;
import java.math.BigDecimal;
import java.math.BigInteger;
import java.util.ArrayList;
import java.util.Arrays;
import java.util.List;
import org.junit.experimental.categories.Category;

import static io.deephaven.engine.testutil.TstUtils.assertTableEquals;
import static org.junit.Assert.*;

@Category(OutOfBandTest.class)
public class ParquetTableReadWriteTest {

    private static final String ROOT_FILENAME = ParquetTableReadWriteTest.class.getName() + "_root";
    public static final int LARGE_TABLE_SIZE = 2_000_000;

    private static File rootFile;

    @Rule
    public final EngineCleanup framework = new EngineCleanup();

    @Before
    public void setUp() {
        rootFile = new File(ROOT_FILENAME);
        if (rootFile.exists()) {
            FileUtils.deleteRecursively(rootFile);
        }
        // noinspection ResultOfMethodCallIgnored
        rootFile.mkdirs();
    }

    @After
    public void tearDown() {
        FileUtils.deleteRecursively(rootFile);
    }

    private static Table getTableFlat(int size, boolean includeSerializable, boolean includeBigDecimal) {
        ExecutionContext.getContext().getQueryLibrary().importClass(SomeSillyTest.class);
        ArrayList<String> columns =
                new ArrayList<>(Arrays.asList("someStringColumn = i % 10 == 0?null:(`` + (i % 101))",
                        "nonNullString = `` + (i % 60)",
                        "nullString = (String) null",
                        "nonNullPolyString = `` + (i % 600)",
                        "someIntColumn = i",
                        "someLongColumn = ii",
                        "someDoubleColumn = i*1.1",
                        "someFloatColumn = (float)(i*1.1)",
                        "someBoolColumn = i % 3 == 0?true:i%3 == 1?false:null",
                        "someShortColumn = (short)i",
                        "someByteColumn = (byte)i",
                        "someCharColumn = (char)i",
                        "someTime = DateTimeUtils.now() + i",
                        "someKey = `` + (int)(i /100)",
                        "nullKey = i < -1?`123`:null",
                        "nullIntColumn = (int)null",
                        "nullLongColumn = (long)null",
                        "nullDoubleColumn = (double)null",
                        "nullFloatColumn = (float)null",
                        "nullBoolColumn = (Boolean)null",
                        "nullShortColumn = (short)null",
                        "nullByteColumn = (byte)null",
                        "nullCharColumn = (char)null",
                        "nullTime = (Instant)null",
                        "nullString = (String)null"));
        if (includeBigDecimal) {
            columns.add("bdColumn = java.math.BigDecimal.valueOf(ii).stripTrailingZeros()");
            columns.add("biColumn = java.math.BigInteger.valueOf(ii)");
        }
        if (includeSerializable) {
            columns.add("someSerializable = new SomeSillyTest(i)");
        }
        return TableTools.emptyTable(size).select(
                Selectable.from(columns));
    }

    private static Table getOneColumnTableFlat(int size) {
        ExecutionContext.getContext().getQueryLibrary().importClass(SomeSillyTest.class);
        return TableTools.emptyTable(size).select(
                // "someBoolColumn = i % 3 == 0?true:i%3 == 1?false:null"
                "someIntColumn = i % 3 == 0 ? null:i");
    }

    private static Table getGroupedOneColumnTable(int size) {
        Table t = getOneColumnTableFlat(size);
        ExecutionContext.getContext().getQueryLibrary().importClass(ArrayStringSet.class);
        ExecutionContext.getContext().getQueryLibrary().importClass(StringSet.class);
        Table result = t.updateView("groupKey = i % 100 + (int)(i/10)").groupBy("groupKey");
        result = result.select(result.getDefinition().getColumnNames().stream()
                .map(name -> name.equals("groupKey") ? name
                        : (name + " = i % 5 == 0 ? null:(i%3 == 0?" + name + ".subVector(0,0):" + name
                                + ")"))
                .toArray(String[]::new));
        return result;
    }

    public static class SomeSillyTest implements Serializable {
        private static final long serialVersionUID = 6668727512367188538L;
        final int value;

        public SomeSillyTest(int value) {
            this.value = value;
        }

        @Override
        public String toString() {
            return "SomeSillyTest{" +
                    "value=" + value +
                    '}';
        }

        @Override
        public boolean equals(Object obj) {
            if (!(obj instanceof SomeSillyTest)) {
                return false;
            }
            return value == ((SomeSillyTest) obj).value;
        }
    }

    private static Table getEmptyArray(int size) {
        ExecutionContext.getContext().getQueryLibrary().importClass(SomeSillyTest.class);
        return TableTools.emptyTable(size).select(
                "someEmptyString = new String[0]",
                "someEmptyInt = new int[0]",
                "someEmptyBool = new Boolean[0]",
                "someEmptyObject = new SomeSillyTest[0]");
    }

    private static Table getGroupedTable(int size, boolean includeSerializable) {
        Table t = getTableFlat(size, includeSerializable, true);
        ExecutionContext.getContext().getQueryLibrary().importClass(ArrayStringSet.class);
        ExecutionContext.getContext().getQueryLibrary().importClass(StringSet.class);
        Table result = t.updateView("groupKey = i % 100 + (int)(i/10)").groupBy("groupKey");
        result = result.select(result.getDefinition().getColumnNames().stream()
                .map(name -> name.equals("groupKey") ? name
                        : (name + " = i % 5 == 0 ? null:(i%3 == 0?" + name + ".subVector(0,0):" + name
                                + ")"))
                .toArray(String[]::new));
        result = result.update(
                "someStringSet = (StringSet)new ArrayStringSet( ((Object)nonNullString) == null?new String[0]:(String[])nonNullString.toArray())");
        result = result.update(
                "largeStringSet = (StringSet)new ArrayStringSet(((Object)nonNullPolyString) == null?new String[0]:(String[])nonNullPolyString.toArray())");
        result = result.update(
                "nullStringSet = (StringSet)null");
        result = result.update(
                "someStringColumn = (String[])(((Object)someStringColumn) == null?null:someStringColumn.toArray())",
                "nonNullString = (String[])(((Object)nonNullString) == null?null:nonNullString.toArray())",
                "nonNullPolyString = (String[])(((Object)nonNullPolyString) == null?null:nonNullPolyString.toArray())",
                "someBoolColumn = (Boolean[])(((Object)someBoolColumn) == null?null:someBoolColumn.toArray())",
                "someTime = (Instant[])(((Object)someTime) == null?null:someTime.toArray())");
        return result;
    }

    private void flatTable(String tableName, int size, boolean includeSerializable) {
        final Table tableToSave = getTableFlat(size, includeSerializable, true);
        final File dest = new File(rootFile, "ParquetTest_" + tableName + "_test.parquet");
        ParquetTools.writeTable(tableToSave, dest);
        final Table fromDisk = ParquetTools.readTable(dest);
        TstUtils.assertTableEquals(maybeFixBigDecimal(tableToSave), fromDisk);
    }

    private void groupedTable(String tableName, int size, boolean includeSerializable) {
        final Table tableToSave = getGroupedTable(size, includeSerializable);
        final File dest = new File(rootFile, "ParquetTest_" + tableName + "_test.parquet");
        ParquetTools.writeTable(tableToSave, dest, tableToSave.getDefinition());
        final Table fromDisk = ParquetTools.readTable(dest);
        TstUtils.assertTableEquals(tableToSave, fromDisk);
    }

    private void groupedOneColumnTable(String tableName, int size) {
        final Table tableToSave = getGroupedOneColumnTable(size);
        TableTools.show(tableToSave, 50);
        final File dest = new File(rootFile, "ParquetTest_" + tableName + "_test.parquet");
        ParquetTools.writeTable(tableToSave, dest, tableToSave.getDefinition());
        final Table fromDisk = ParquetTools.readTable(dest);
        TstUtils.assertTableEquals(tableToSave, fromDisk);
    }

    private void testEmptyArrayStore(String tableName, int size) {
        final Table tableToSave = getEmptyArray(size);
        final File dest = new File(rootFile, "ParquetTest_" + tableName + "_test.parquet");
        ParquetTools.writeTable(tableToSave, dest, tableToSave.getDefinition());
        final Table fromDisk = ParquetTools.readTable(dest);
        TstUtils.assertTableEquals(tableToSave, fromDisk);
    }

    @Test
    public void emptyTrivialTable() {
        final Table t = TableTools.emptyTable(0).select("A = i");
        assertEquals(int.class, t.getDefinition().getColumn("A").getDataType());
        final File dest = new File(rootFile, "ParquetTest_emptyTrivialTable.parquet");
        ParquetTools.writeTable(t, dest);
        final Table fromDisk = ParquetTools.readTable(dest);
        TstUtils.assertTableEquals(t, fromDisk);
        assertEquals(t.getDefinition(), fromDisk.getDefinition());
    }

    @Test
    public void flatParquetFormat() {
        flatTable("emptyFlatParquet", 0, true);
        flatTable("smallFlatParquet", 20, true);
        flatTable("largeFlatParquet", LARGE_TABLE_SIZE, false);
    }

    @Test
    public void vectorParquetFormat() {
        testEmptyArrayStore("smallEmpty", 20);
        groupedOneColumnTable("smallAggOneColumn", 20);
        groupedTable("smallAggParquet", 20, true);
        testEmptyArrayStore("largeEmpty", LARGE_TABLE_SIZE);
        groupedOneColumnTable("largeAggOneColumn", LARGE_TABLE_SIZE);
        groupedTable("largeAggParquet", LARGE_TABLE_SIZE, false);
    }

    @Test
    public void groupingByLongKey() {
        final TableDefinition definition = TableDefinition.of(
                ColumnDefinition.ofInt("someInt"),
                ColumnDefinition.ofLong("someLong").withGrouping());
        final Table testTable =
                ((QueryTable) TableTools.emptyTable(10).select("someInt = i", "someLong  = ii % 3")
                        .groupBy("someLong").ungroup("someInt")).withDefinitionUnsafe(definition);
        final File dest = new File(rootFile, "ParquetTest_groupByLong_test.parquet");
        ParquetTools.writeTable(testTable, dest);
        final Table fromDisk = ParquetTools.readTable(dest);
        TstUtils.assertTableEquals(fromDisk, testTable);
        TestCase.assertNotNull(fromDisk.getColumnSource("someLong").getGroupToRange());
    }

    @Test
    public void groupingByStringKey() {
        final TableDefinition definition = TableDefinition.of(
                ColumnDefinition.ofInt("someInt"),
                ColumnDefinition.ofString("someString").withGrouping());
        final Table testTable =
                ((QueryTable) TableTools.emptyTable(10).select("someInt = i", "someString  = `foo`")
                        .where("i % 2 == 0").groupBy("someString").ungroup("someInt"))
                        .withDefinitionUnsafe(definition);
        final File dest = new File(rootFile, "ParquetTest_groupByString_test.parquet");
        ParquetTools.writeTable(testTable, dest);
        final Table fromDisk = ParquetTools.readTable(dest);
        TstUtils.assertTableEquals(fromDisk, testTable);
        TestCase.assertNotNull(fromDisk.getColumnSource("someString").getGroupToRange());
    }

    @Test
    public void groupingByBigInt() {
        ExecutionContext.getContext().getQueryLibrary().importClass(BigInteger.class);
        final TableDefinition definition = TableDefinition.of(
                ColumnDefinition.ofInt("someInt"),
                ColumnDefinition.fromGenericType("someBigInt", BigInteger.class).withGrouping());
        final Table testTable = ((QueryTable) TableTools.emptyTable(10)
                .select("someInt = i", "someBigInt  =  BigInteger.valueOf(i % 3)").where("i % 2 == 0")
                .groupBy("someBigInt").ungroup("someInt")).withDefinitionUnsafe(definition);
        final File dest = new File(rootFile, "ParquetTest_groupByBigInt_test.parquet");
        ParquetTools.writeTable(testTable, dest);
        final Table fromDisk = ParquetTools.readTable(dest);
        TstUtils.assertTableEquals(fromDisk, testTable);
        TestCase.assertNotNull(fromDisk.getColumnSource("someBigInt").getGroupToRange());
    }

    private void compressionCodecTestHelper(final String codec) {
        final String currentCodec = ParquetInstructions.getDefaultCompressionCodecName();
        try {
            ParquetInstructions.setDefaultCompressionCodecName(codec);
            String path = rootFile + File.separator + "Table1.parquet";
            final Table table1 = getTableFlat(10000, false, true);
            ParquetTools.writeTable(table1, path);
            assertTrue(new File(path).length() > 0);
            final Table table2 = ParquetTools.readTable(path);
            TstUtils.assertTableEquals(maybeFixBigDecimal(table1), table2);
        } finally {
            ParquetInstructions.setDefaultCompressionCodecName(currentCodec);
        }
    }

    @Test
    public void testParquetLzoCompressionCodec() {
        compressionCodecTestHelper("LZO");
    }

    @Test
    public void testParquetLz4CompressionCodec() {
        compressionCodecTestHelper("LZ4");
    }

    @Ignore("See BrotliParquetReadWriteTest instead")
    @Test
    public void testParquetBrotliCompressionCodec() {
        compressionCodecTestHelper("BROTLI");
    }

    @Test
    public void testParquetZstdCompressionCodec() {
        compressionCodecTestHelper("ZSTD");
    }

    @Test
    public void testParquetGzipCompressionCodec() {
        compressionCodecTestHelper("GZIP");
    }

    @Test
    public void testParquetSnappyCompressionCodec() {
        // while Snappy is covered by other tests, this is a very fast test to quickly confirm that it works in the same
        // way as the other similar codec tests.
        compressionCodecTestHelper("SNAPPY");
    }

    @Test
    public void testBigDecimalPrecisionScale() {
        // https://github.com/deephaven/deephaven-core/issues/3650
        final BigDecimal myBigDecimal = new BigDecimal(".0005");
        assertEquals(1, myBigDecimal.precision());
        assertEquals(4, myBigDecimal.scale());
        final Table table = TableTools
                .newTable(new ColumnHolder<>("MyBigDecimal", BigDecimal.class, null, false, myBigDecimal));
        final File dest = new File(rootFile, "ParquetTest_testBigDecimalPrecisionScale.parquet");
        ParquetTools.writeTable(table, dest);
        final Table fromDisk = ParquetTools.readTable(dest);
        try (final CloseableIterator<BigDecimal> it = fromDisk.objectColumnIterator("MyBigDecimal")) {
            assertTrue(it.hasNext());
            final BigDecimal item = it.next();
            assertFalse(it.hasNext());
            assertEquals(myBigDecimal, item);
        }
    }

    @Test
    public void testNullVectorColumns() {
        final Table nullTable = getTableFlat(10, true, false);

        final File dest = new File(rootFile + File.separator + "nullTable.parquet");
        ParquetTools.writeTable(nullTable, dest);
        Table fromDisk = ParquetTools.readTable(dest);
        assertTableEquals(nullTable, fromDisk);

        // Take a groupBy to create vector columns containing null values
        final Table nullVectorTable = nullTable.groupBy();
        ParquetTools.writeTable(nullVectorTable, dest);
        fromDisk = ParquetTools.readTable(dest);
        assertTableEquals(nullVectorTable, fromDisk);
    }

    @Test
    public void testArrayColumns() {
        ArrayList<String> columns =
                new ArrayList<>(Arrays.asList(
                        "someStringArrayColumn = new String[] {i % 10 == 0?null:(`` + (i % 101))}",
                        "someIntArrayColumn = new int[] {i}",
                        "someLongArrayColumn = new long[] {ii}",
                        "someDoubleArrayColumn = new double[] {i*1.1}",
                        "someFloatArrayColumn = new float[] {(float)(i*1.1)}",
                        "someBoolArrayColumn = new Boolean[] {i % 3 == 0?true:i%3 == 1?false:null}",
                        "someShorArrayColumn = new short[] {(short)i}",
                        "someByteArrayColumn = new byte[] {(byte)i}",
                        "someCharArrayColumn = new char[] {(char)i}",
                        "someTimeArrayColumn = new Instant[] {(Instant)DateTimeUtils.now() + i}",
                        "nullStringArrayColumn = new String[] {(String)null}",
                        "nullIntArrayColumn = new int[] {(int)null}",
                        "nullLongArrayColumn = new long[] {(long)null}",
                        "nullDoubleArrayColumn = new double[] {(double)null}",
                        "nullFloatArrayColumn = new float[] {(float)null}",
                        "nullBoolArrayColumn = new Boolean[] {(Boolean)null}",
                        "nullShorArrayColumn = new short[] {(short)null}",
                        "nullByteArrayColumn = new byte[] {(byte)null}",
                        "nullCharArrayColumn = new char[] {(char)null}",
                        "nullTimeArrayColumn = new Instant[] {(Instant)null}"));

        final Table arrayTable = TableTools.emptyTable(20).select(
                Selectable.from(columns));
        final File dest = new File(rootFile + File.separator + "arrayTable.parquet");
        ParquetTools.writeTable(arrayTable, dest);
        Table fromDisk = ParquetTools.readTable(dest);
        assertTableEquals(arrayTable, fromDisk);
    }

    /**
     * Encoding bigDecimal is tricky -- the writer will try to pick the precision and scale automatically. Because of
     * that tableTools.assertTableEquals will fail because, even though the numbers are identical, the representation
     * may not be so we have to coerce the expected values to the same precision and scale value. We know how it should
     * be doing it, so we can use the same pattern of encoding/decoding with the codec.
     *
     * @param toFix
     * @return
     */
    private Table maybeFixBigDecimal(Table toFix) {
        final BigDecimalUtils.PrecisionAndScale pas = BigDecimalUtils.computePrecisionAndScale(toFix, "bdColumn");
        final BigDecimalParquetBytesCodec codec = new BigDecimalParquetBytesCodec(pas.precision, pas.scale, -1);

        ExecutionContext.getContext()
                .getQueryScope()
                .putParam("__codec", codec);
        return toFix
                .updateView("bdColE = __codec.encode(bdColumn)", "bdColumn=__codec.decode(bdColE, 0, bdColE.length)")
                .dropColumns("bdColE");
    }

<<<<<<< HEAD
    @Test
    public void multiHandleTest() {
        // There should be just one file in the directory on a successful write and no temporary files
        final Table table1 = TableTools.emptyTable(5).update("A=(int)i");
        final File destFile = new File(rootFile, "table1.parquet");
        ParquetTools.writeTable(table1, destFile);
        Table fromDisk = ParquetTools.readTable(destFile);

        // Overwrite the same file. This should invalidate the old handles
        final Table table2 = TableTools.emptyTable(5).update("B=(int)i*5");
        ParquetTools.writeTable(table2, destFile);

        // Close all old file handles so that we read the file fresh instead of using any old handles
        TrackedFileHandleFactoryWithLookup.getInstance().closeAll();

        // This will attempt to read the file using old handle and should fail
        try {
            TstUtils.assertTableEquals(fromDisk, table1);
            TestCase.fail();
        } catch (RuntimeException expected) {
            assertTrue(expected.getCause() instanceof IllegalStateException);
        }
=======
    // Following is used for testing both writing APIs for parquet tables
    private interface TestParquetTableWriter {
        void writeTable(final Table table, final File destFile);
    }

    TestParquetTableWriter singleWriter = (table, destFile) -> ParquetTools.writeTable(table, destFile);
    TestParquetTableWriter multiWriter = (table, destFile) -> ParquetTools.writeTables(new Table[] {table},
            table.getDefinition(), new File[] {destFile});

    /**
     * These are tests for writing a table to a parquet file and making sure there are no unnecessary files left in the
     * directory after we finish writing.
     */
    @Test
    public void basicWriteTests() {
        basicWriteTestsImpl(singleWriter);
        basicWriteTestsImpl(multiWriter);
    }

    private void basicWriteTestsImpl(TestParquetTableWriter writer) {
        // Create an empty parent directory
        final File parentDir = new File(rootFile, "tempDir");
        parentDir.mkdir();
        assertTrue(parentDir.exists() && parentDir.isDirectory() && parentDir.list().length == 0);

        // There should be just one file in the directory on a successful write and no temporary files
        final Table tableToSave = TableTools.emptyTable(5).update("A=(int)i", "B=(long)i", "C=(double)i");
        final String filename = "basicWriteTests.parquet";
        final File destFile = new File(parentDir, filename);
        writer.writeTable(tableToSave, destFile);
        List filesInDir = Arrays.asList(parentDir.list());
        assertTrue(filesInDir.size() == 1 && filesInDir.contains(filename));
        Table fromDisk = ParquetTools.readTable(destFile);
        TstUtils.assertTableEquals(fromDisk, tableToSave);

        // This write should fail
        final Table badTable = TableTools.emptyTable(5)
                .updateView("InputString = ii % 2 == 0 ? Long.toString(ii) : null", "A=InputString.charAt(0)");
        try {
            writer.writeTable(badTable, destFile);
            TestCase.fail("Exception expected for invalid formula");
        } catch (UncheckedDeephavenException e) {
            assertTrue(e.getCause() instanceof FormulaEvaluationException);
        }

        // Make sure that original file is preserved and no temporary files
        filesInDir = Arrays.asList(parentDir.list());
        assertTrue(filesInDir.size() == 1 && filesInDir.contains(filename));
        fromDisk = ParquetTools.readTable(destFile);
        TstUtils.assertTableEquals(fromDisk, tableToSave);

        // Write a new table successfully at the same path
        final Table newTableToSave = TableTools.emptyTable(5).update("A=(int)i");
        writer.writeTable(newTableToSave, destFile);
        filesInDir = Arrays.asList(parentDir.list());
        assertTrue(filesInDir.size() == 1 && filesInDir.contains(filename));
        fromDisk = ParquetTools.readTable(destFile);
        TstUtils.assertTableEquals(fromDisk, newTableToSave);
        FileUtils.deleteRecursively(parentDir);
    }

    /**
     * These are tests for writing multiple parquet tables in a single call.
     */
    @Test
    public void writeMultiTableBasicTest() {
        // Create an empty parent directory
        final File parentDir = new File(rootFile, "tempDir");
        parentDir.mkdir();

        // Write two tables to parquet file and read them back
        final Table firstTable = TableTools.emptyTable(5)
                .updateView("InputString = Long.toString(ii)", "A=InputString.charAt(0)");
        final String firstFilename = "firstTable.parquet";
        final File firstDestFile = new File(parentDir, firstFilename);

        final Table secondTable = TableTools.emptyTable(5)
                .updateView("InputString = Long.toString(ii*5)", "A=InputString.charAt(0)");
        final String secondFilename = "secondTable.parquet";
        final File secondDestFile = new File(parentDir, secondFilename);

        Table[] tablesToSave = new Table[] {firstTable, secondTable};
        File[] destFiles = new File[] {firstDestFile, secondDestFile};

        ParquetTools.writeTables(tablesToSave, firstTable.getDefinition(), destFiles);

        List filesInDir = Arrays.asList(parentDir.list());
        assertTrue(filesInDir.size() == 2 && filesInDir.contains(firstFilename) && filesInDir.contains(secondFilename));

        TstUtils.assertTableEquals(ParquetTools.readTable(firstDestFile), firstTable);
        TstUtils.assertTableEquals(ParquetTools.readTable(secondDestFile), secondTable);
    }

    /**
     * These are tests for writing multiple parquet tables such that there is an exception in the second write.
     */
    @Test
    public void writeMultiTableExceptionTest() {
        // Create an empty parent directory
        final File parentDir = new File(rootFile, "tempDir");
        parentDir.mkdir();

        // Write two tables to parquet file and read them back
        final Table firstTable = TableTools.emptyTable(5)
                .updateView("InputString = Long.toString(ii)", "A=InputString.charAt(0)");
        final File firstDestFile = new File(parentDir, "firstTable.parquet");

        final Table secondTable = TableTools.emptyTable(5)
                .updateView("InputString = ii % 2 == 0 ? Long.toString(ii*5) : null", "A=InputString.charAt(0)");
        final File secondDestFile = new File(parentDir, "secondTable.parquet");

        Table[] tablesToSave = new Table[] {firstTable, secondTable};
        File[] destFiles = new File[] {firstDestFile, secondDestFile};

        // This write should fail
        try {
            ParquetTools.writeTables(tablesToSave, firstTable.getDefinition(), destFiles);
            TestCase.fail("Exception expected for invalid formula");
        } catch (UncheckedDeephavenException e) {
            assertTrue(e.getCause() instanceof FormulaEvaluationException);
        }

        // All files should be deleted even though first table would be written successfully
        assertTrue(parentDir.list().length == 0);
    }


    /**
     * These are tests for writing to a table with grouping columns to a parquet file and making sure there are no
     * unnecessary files left in the directory after we finish writing.
     */
    @Test
    public void groupingColumnsBasicWriteTests() {
        groupingColumnsBasicWriteTestsImpl(singleWriter);
        groupingColumnsBasicWriteTestsImpl(multiWriter);
    }

    public void groupingColumnsBasicWriteTestsImpl(TestParquetTableWriter writer) {
        // Create an empty parent directory
        final File parentDir = new File(rootFile, "tempDir");
        parentDir.mkdir();
        assertTrue(parentDir.exists() && parentDir.isDirectory() && parentDir.list().length == 0);

        Integer data[] = new Integer[500 * 4];
        for (int i = 0; i < data.length; i++) {
            data[i] = i / 4;
        }
        final TableDefinition tableDefinition = TableDefinition.of(ColumnDefinition.ofInt("vvv").withGrouping());
        final Table tableToSave = TableTools.newTable(tableDefinition, TableTools.col("vvv", data));

        // For a completed write, there should be two parquet files in the directory, the table data and the grouping
        // data
        final String destFilename = "groupingColumnsWriteTests.parquet";
        final File destFile = new File(parentDir, destFilename);
        writer.writeTable(tableToSave, destFile);
        List filesInDir = Arrays.asList(parentDir.list());
        String vvvGroupingFilename = ParquetTools.defaultGroupingFileName(destFilename).apply("vvv");
        assertTrue(filesInDir.size() == 2 && filesInDir.contains(destFilename)
                && filesInDir.contains(vvvGroupingFilename));
        Table fromDisk = ParquetTools.readTable(destFile);
        TstUtils.assertTableEquals(fromDisk, tableToSave);

        // Verify that the key-value metadata in the file has the correct name
        ParquetTableLocationKey tableLocationKey = new ParquetTableLocationKey(destFile, 0, null);
        String metadataString = tableLocationKey.getMetadata().getFileMetaData().toString();
        assertTrue(metadataString.contains(vvvGroupingFilename));

        // Write another table but this write should fail
        final TableDefinition badTableDefinition = TableDefinition.of(ColumnDefinition.ofInt("www").withGrouping());
        final Table badTable = TableTools.newTable(badTableDefinition, TableTools.col("www", data))
                .updateView("InputString = ii % 2 == 0 ? Long.toString(ii) : null", "A=InputString.charAt(0)");
        try {
            writer.writeTable(badTable, destFile);
            TestCase.fail("Exception expected for invalid formula");
        } catch (UncheckedDeephavenException e) {
            assertTrue(e.getCause() instanceof FormulaEvaluationException);
        }

        // Make sure that original file is preserved and no temporary files
        filesInDir = Arrays.asList(parentDir.list());
        assertTrue(filesInDir.size() == 2 && filesInDir.contains(destFilename)
                && filesInDir.contains(vvvGroupingFilename));
        fromDisk = ParquetTools.readTable(destFile);
        TstUtils.assertTableEquals(fromDisk, tableToSave);
        FileUtils.deleteRecursively(parentDir);
    }


    /**
     * These are tests for writing multiple parquet tables with grouping columns.
     */
    @Test
    public void writeMultiTableGroupingColumnTest() {
        // Create an empty parent directory
        final File parentDir = new File(rootFile, "tempDir");
        parentDir.mkdir();

        Integer data[] = new Integer[500 * 4];
        for (int i = 0; i < data.length; i++) {
            data[i] = i / 4;
        }
        final TableDefinition tableDefinition = TableDefinition.of(ColumnDefinition.ofInt("vvv").withGrouping());
        final Table firstTable = TableTools.newTable(tableDefinition, TableTools.col("vvv", data));
        final String firstFilename = "firstTable.parquet";
        final File firstDestFile = new File(parentDir, firstFilename);

        final Table secondTable = TableTools.newTable(tableDefinition, TableTools.col("vvv", data));
        final String secondFilename = "secondTable.parquet";
        final File secondDestFile = new File(parentDir, secondFilename);

        Table[] tablesToSave = new Table[] {firstTable, secondTable};
        File[] destFiles = new File[] {firstDestFile, secondDestFile};

        ParquetTools.writeTables(tablesToSave, firstTable.getDefinition(), destFiles);

        List<String> filesInDir = Arrays.asList(parentDir.list());
        String firstGroupingFilename = ParquetTools.defaultGroupingFileName(firstFilename).apply("vvv");
        String secondGroupingFilename = ParquetTools.defaultGroupingFileName(secondFilename).apply("vvv");
        assertTrue(filesInDir.size() == 4 && filesInDir.contains(firstFilename)
                && filesInDir.contains(secondFilename) && filesInDir.contains(firstGroupingFilename)
                && filesInDir.contains(secondGroupingFilename));

        // Verify that the key-value metadata in the file has the correct name
        ParquetTableLocationKey tableLocationKey = new ParquetTableLocationKey(firstDestFile, 0, null);
        String metadataString = tableLocationKey.getMetadata().getFileMetaData().toString();
        assertTrue(metadataString.contains(firstGroupingFilename));
        tableLocationKey = new ParquetTableLocationKey(secondDestFile, 0, null);
        metadataString = tableLocationKey.getMetadata().getFileMetaData().toString();
        assertTrue(metadataString.contains(secondGroupingFilename));

        // Read back the files and verify contents match
        TstUtils.assertTableEquals(ParquetTools.readTable(firstDestFile), firstTable);
        TstUtils.assertTableEquals(ParquetTools.readTable(secondDestFile), secondTable);
    }

    @Test
    public void groupingColumnsOverwritingTests() {
        groupingColumnsOverwritingTestsImpl(singleWriter);
        groupingColumnsOverwritingTestsImpl(multiWriter);
    }

    public void groupingColumnsOverwritingTestsImpl(TestParquetTableWriter writer) {
        // Create an empty parent directory
        final File parentDir = new File(rootFile, "tempDir");
        parentDir.mkdir();
        assertTrue(parentDir.exists() && parentDir.isDirectory() && parentDir.list().length == 0);

        Integer data[] = new Integer[500 * 4];
        for (int i = 0; i < data.length; i++) {
            data[i] = i / 4;
        }
        final TableDefinition tableDefinition = TableDefinition.of(ColumnDefinition.ofInt("vvv").withGrouping());
        final Table tableToSave = TableTools.newTable(tableDefinition, TableTools.col("vvv", data));

        final String destFilename = "groupingColumnsWriteTests.parquet";
        final File destFile = new File(parentDir, destFilename);
        writer.writeTable(tableToSave, destFile);
        String vvvGroupingFilename = ParquetTools.defaultGroupingFileName(destFilename).apply("vvv");

        // Write a new table successfully at the same position with different grouping columns
        final TableDefinition anotherTableDefinition = TableDefinition.of(ColumnDefinition.ofInt("xxx").withGrouping());
        Table anotherTableToSave = TableTools.newTable(anotherTableDefinition, TableTools.col("xxx", data));
        writer.writeTable(anotherTableToSave, destFile);
        List filesInDir = Arrays.asList(parentDir.list());
        final String xxxGroupingFilename = ParquetTools.defaultGroupingFileName(destFilename).apply("xxx");

        // The directory now should contain the updated table, its grouping file for column xxx, and old grouping file
        // for column vvv
        assertTrue(filesInDir.size() == 3 && filesInDir.contains(destFilename)
                && filesInDir.contains(vvvGroupingFilename)
                && filesInDir.contains(xxxGroupingFilename));
        Table fromDisk = ParquetTools.readTable(destFile);
        TstUtils.assertTableEquals(fromDisk, anotherTableToSave);

        ParquetTableLocationKey tableLocationKey = new ParquetTableLocationKey(destFile, 0, null);
        String metadataString = tableLocationKey.getMetadata().getFileMetaData().toString();
        assertTrue(metadataString.contains(xxxGroupingFilename) && !metadataString.contains(vvvGroupingFilename));

        // Overwrite the table
        writer.writeTable(anotherTableToSave, destFile);

        // The directory should still contain the updated table, its grouping file for column xxx, and old grouping file
        // for column vvv
        filesInDir = Arrays.asList(parentDir.list());
        final File xxxGroupingFile = new File(parentDir, xxxGroupingFilename);
        final File backupXXXGroupingFile = ParquetTools.getBackupFile(xxxGroupingFile);
        final String backupXXXGroupingFileName = backupXXXGroupingFile.getName();
        assertTrue(filesInDir.size() == 3 && filesInDir.contains(destFilename)
                && filesInDir.contains(vvvGroupingFilename)
                && filesInDir.contains(xxxGroupingFilename));

        tableLocationKey = new ParquetTableLocationKey(destFile, 0, null);
        metadataString = tableLocationKey.getMetadata().getFileMetaData().toString();
        assertTrue(metadataString.contains(xxxGroupingFilename) && !metadataString.contains(vvvGroupingFilename)
                && !metadataString.contains(backupXXXGroupingFileName));
        FileUtils.deleteRecursively(parentDir);
    }

    @Test
    public void readChangedUnderlyingFileTests() {
        readChangedUnderlyingFileTestsImpl(singleWriter);
        readChangedUnderlyingFileTestsImpl(multiWriter);
    }

    public void readChangedUnderlyingFileTestsImpl(TestParquetTableWriter writer) {
        // Write a table to parquet file and read it back
        final Table tableToSave = TableTools.emptyTable(5).update("A=(int)i", "B=(long)i", "C=(double)i");
        final String filename = "readChangedUnderlyingFileTests.parquet";
        final File destFile = new File(rootFile, filename);
        writer.writeTable(tableToSave, destFile);
        Table fromDisk = ParquetTools.readTable(destFile);
        // At this point, fromDisk is not fully materialized in the memory and would be read from the file on demand

        // Change the underlying file
        final Table stringTable = TableTools.emptyTable(5).update("InputString = Long.toString(ii)");
        writer.writeTable(stringTable, destFile);
        Table stringFromDisk = ParquetTools.readTable(destFile).select();
        TstUtils.assertTableEquals(stringTable, stringFromDisk);

        // Close all the file handles so that next time when fromDisk is accessed, we need to reopen the file handle
        TrackedFileHandleFactory.getInstance().closeAll();

        // Read back fromDisk and compare it with original table. Since the underlying file has changed,
        // assertTableEquals will try to read the file and would crash
        try {
            TstUtils.assertTableEquals(tableToSave, fromDisk);
            TestCase.fail();
        } catch (Exception ignored) {
        }
    }

    @Test
    public void readModifyWriteTests() {
        readModifyWriteTestsImpl(singleWriter);
        readModifyWriteTestsImpl(multiWriter);
    }

    public void readModifyWriteTestsImpl(TestParquetTableWriter writer) {
        // Write a table to parquet file and read it back
        final Table tableToSave = TableTools.emptyTable(5).update("A=(int)i", "B=(long)i", "C=(double)i");
        final String filename = "readModifyWriteTests.parquet";
        final File destFile = new File(rootFile, filename);
        writer.writeTable(tableToSave, destFile);
        Table fromDisk = ParquetTools.readTable(destFile);
        // At this point, fromDisk is not fully materialized in the memory and would be read from the file on demand

        // Create a view table on fromDisk which should fail on writing, and try to write at the same location
        // Since we are doing a view() operation and adding a new column and overwriting an existing column, the table
        // won't be materialized in memory or cache.
        final Table badTable =
                fromDisk.view("InputString = ii % 2 == 0 ? Long.toString(ii) : null", "A=InputString.charAt(0)");
        try {
            writer.writeTable(badTable, destFile);
            TestCase.fail();
        } catch (UncheckedDeephavenException e) {
            assertTrue(e.getCause() instanceof FormulaEvaluationException);
        }

        // Close all old file handles so that we read the file path fresh instead of using any old handles
        TrackedFileHandleFactory.getInstance().closeAll();

        // Read back fromDisk and compare it with original table. If the underlying file has not been corrupted or
        // swapped out, then we would not be able to read from the file
        TstUtils.assertTableEquals(tableToSave, fromDisk);
>>>>>>> 57b429e7
    }
}<|MERGE_RESOLUTION|>--- conflicted
+++ resolved
@@ -14,12 +14,9 @@
 import io.deephaven.engine.testutil.TstUtils;
 import io.deephaven.engine.testutil.junit4.EngineCleanup;
 import io.deephaven.engine.util.BigDecimalUtils;
-<<<<<<< HEAD
 import io.deephaven.engine.util.file.TrackedFileHandleFactoryWithLookup;
-=======
 import io.deephaven.engine.util.file.TrackedFileHandleFactory;
 import io.deephaven.parquet.table.location.ParquetTableLocationKey;
->>>>>>> 57b429e7
 import io.deephaven.stringset.ArrayStringSet;
 import io.deephaven.engine.table.Table;
 import io.deephaven.engine.table.TableDefinition;
@@ -434,30 +431,6 @@
                 .dropColumns("bdColE");
     }
 
-<<<<<<< HEAD
-    @Test
-    public void multiHandleTest() {
-        // There should be just one file in the directory on a successful write and no temporary files
-        final Table table1 = TableTools.emptyTable(5).update("A=(int)i");
-        final File destFile = new File(rootFile, "table1.parquet");
-        ParquetTools.writeTable(table1, destFile);
-        Table fromDisk = ParquetTools.readTable(destFile);
-
-        // Overwrite the same file. This should invalidate the old handles
-        final Table table2 = TableTools.emptyTable(5).update("B=(int)i*5");
-        ParquetTools.writeTable(table2, destFile);
-
-        // Close all old file handles so that we read the file fresh instead of using any old handles
-        TrackedFileHandleFactoryWithLookup.getInstance().closeAll();
-
-        // This will attempt to read the file using old handle and should fail
-        try {
-            TstUtils.assertTableEquals(fromDisk, table1);
-            TestCase.fail();
-        } catch (RuntimeException expected) {
-            assertTrue(expected.getCause() instanceof IllegalStateException);
-        }
-=======
     // Following is used for testing both writing APIs for parquet tables
     private interface TestParquetTableWriter {
         void writeTable(final Table table, final File destFile);
@@ -822,6 +795,29 @@
         // Read back fromDisk and compare it with original table. If the underlying file has not been corrupted or
         // swapped out, then we would not be able to read from the file
         TstUtils.assertTableEquals(tableToSave, fromDisk);
->>>>>>> 57b429e7
+    }
+
+    @Test
+    public void multiHandleTest() {
+        // There should be just one file in the directory on a successful write and no temporary files
+        final Table table1 = TableTools.emptyTable(5).update("A=(int)i");
+        final File destFile = new File(rootFile, "table1.parquet");
+        ParquetTools.writeTable(table1, destFile);
+        Table fromDisk = ParquetTools.readTable(destFile);
+
+        // Overwrite the same file. This should invalidate the old handles
+        final Table table2 = TableTools.emptyTable(5).update("B=(int)i*5");
+        ParquetTools.writeTable(table2, destFile);
+
+        // Close all old file handles so that we read the file fresh instead of using any old handles
+        TrackedFileHandleFactoryWithLookup.getInstance().closeAll();
+
+        // This will attempt to read the file using old handle and should fail
+        try {
+            TstUtils.assertTableEquals(fromDisk, table1);
+            TestCase.fail();
+        } catch (RuntimeException expected) {
+            assertTrue(expected.getCause() instanceof IllegalStateException);
+        }
     }
 }