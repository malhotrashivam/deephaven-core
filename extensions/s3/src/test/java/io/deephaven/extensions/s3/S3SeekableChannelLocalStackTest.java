//
// Copyright (c) 2016-2024 Deephaven Data Labs and Patent Pending
//
package io.deephaven.extensions.s3;

import io.deephaven.extensions.s3.S3Instructions.Builder;
<<<<<<< HEAD
import io.deephaven.extensions.s3.SingletonContainers.LocalStack;
import org.junit.BeforeClass;
import software.amazon.awssdk.services.s3.S3Client;
=======
import io.deephaven.extensions.s3.testlib.SingletonContainers.LocalStack;
import org.junit.jupiter.api.BeforeAll;
import org.junit.jupiter.api.Tag;
import software.amazon.awssdk.services.s3.S3AsyncClient;
>>>>>>> 43d8acfc

public class S3SeekableChannelLocalStackTest extends S3ParquetTests {

    @BeforeClass
    public static void initContainer() {
        // ensure container is started so container startup time isn't associated with a specific test
        LocalStack.init();
    }

    @Override
    public Builder s3Instructions(Builder builder) {
        return LocalStack.s3Instructions(builder);
    }

    @Override
    public S3AsyncClient s3AsyncClient() {
        return LocalStack.s3AsyncClient();
    }
}<|MERGE_RESOLUTION|>--- conflicted
+++ resolved
@@ -4,21 +4,16 @@
 package io.deephaven.extensions.s3;
 
 import io.deephaven.extensions.s3.S3Instructions.Builder;
-<<<<<<< HEAD
-import io.deephaven.extensions.s3.SingletonContainers.LocalStack;
-import org.junit.BeforeClass;
-import software.amazon.awssdk.services.s3.S3Client;
-=======
 import io.deephaven.extensions.s3.testlib.SingletonContainers.LocalStack;
 import org.junit.jupiter.api.BeforeAll;
 import org.junit.jupiter.api.Tag;
 import software.amazon.awssdk.services.s3.S3AsyncClient;
->>>>>>> 43d8acfc
 
-public class S3SeekableChannelLocalStackTest extends S3ParquetTests {
+@Tag("testcontainers")
+public class S3SeekableChannelLocalStackTest extends S3SeekableChannelTestBase {
 
-    @BeforeClass
-    public static void initContainer() {
+    @BeforeAll
+    static void initContainer() {
         // ensure container is started so container startup time isn't associated with a specific test
         LocalStack.init();
     }
