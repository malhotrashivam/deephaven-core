--- conflicted
+++ resolved
@@ -6,24 +6,18 @@
 import io.deephaven.extensions.s3.S3Instructions.Builder;
 import io.deephaven.extensions.s3.testlib.SingletonContainers.MinIO;
 import io.deephaven.stats.util.OSUtil;
-<<<<<<< HEAD
-import org.junit.BeforeClass;
-import software.amazon.awssdk.services.s3.S3Client;
-=======
 import org.junit.jupiter.api.Assumptions;
 import org.junit.jupiter.api.BeforeAll;
 import org.junit.jupiter.api.Tag;
 import software.amazon.awssdk.services.s3.S3AsyncClient;
->>>>>>> 43d8acfc
 
-import static org.junit.Assert.assertFalse;
+@Tag("testcontainers")
+public class S3SeekableChannelMinIOTest extends S3SeekableChannelTestBase {
 
-public class S3SeekableChannelMinIOTest extends S3ParquetTests {
-
-    @BeforeClass
+    @BeforeAll
     public static void initContainer() {
         // TODO(deephaven-core#5116): MinIO testcontainers does not work on OS X
-        assertFalse("OSUtil.runningMacOS()", OSUtil.runningMacOS());
+        Assumptions.assumeFalse(OSUtil.runningMacOS(), "OSUtil.runningMacOS()");
         // ensure container is started so container startup time isn't associated with a specific test
         MinIO.init();
     }
