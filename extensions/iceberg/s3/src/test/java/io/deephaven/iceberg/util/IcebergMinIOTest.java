--- conflicted
+++ resolved
@@ -19,18 +19,11 @@
 import static org.apache.iceberg.aws.s3.S3FileIOProperties.SECRET_ACCESS_KEY;
 
 @Tag("testcontainers")
-<<<<<<< HEAD
-class IcebergMinIOTest extends IcebergToolsTest {
-
-    @BeforeAll
-    static void initContainer() {
-=======
 @Deprecated
 public class IcebergMinIOTest extends IcebergToolsTest {
 
     @BeforeAll
     public static void initContainer() {
->>>>>>> 6992036d
         // TODO(deephaven-core#5116): MinIO testcontainers does not work on OS X
         Assumptions.assumeFalse(OSUtil.runningMacOS(), "OSUtil.runningMacOS()");
         // ensure container is started so container startup time isn't associated with a specific test
