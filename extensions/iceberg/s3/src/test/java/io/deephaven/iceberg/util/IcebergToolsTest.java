//
// Copyright (c) 2016-2024 Deephaven Data Labs and Patent Pending
//
package io.deephaven.iceberg.util;

import gnu.trove.list.array.TLongArrayList;
import io.deephaven.base.verify.Assert;
import io.deephaven.engine.context.ExecutionContext;
import io.deephaven.engine.table.ColumnDefinition;
import io.deephaven.engine.table.Table;
import io.deephaven.engine.table.TableDefinition;
import io.deephaven.engine.table.impl.locations.TableDataException;
import io.deephaven.engine.testutil.ControlledUpdateGraph;
import io.deephaven.engine.testutil.junit4.EngineCleanup;
import io.deephaven.extensions.s3.S3Instructions;
import io.deephaven.iceberg.TestCatalog.IcebergTestCatalog;
<<<<<<< HEAD
import io.deephaven.test.types.OutOfBandTest;
import org.apache.iceberg.Schema;
=======
import io.deephaven.iceberg.base.IcebergUtils;
>>>>>>> e2aba1f6
import org.apache.iceberg.Snapshot;
import org.apache.iceberg.catalog.Namespace;
import org.apache.iceberg.catalog.TableIdentifier;
import org.apache.iceberg.types.Type;
import org.junit.jupiter.api.AfterEach;
import org.junit.jupiter.api.BeforeEach;
import org.junit.jupiter.api.Test;
import software.amazon.awssdk.core.async.AsyncRequestBody;
import software.amazon.awssdk.services.s3.S3AsyncClient;
import software.amazon.awssdk.services.s3.model.CreateBucketRequest;
import software.amazon.awssdk.services.s3.model.DeleteBucketRequest;
import software.amazon.awssdk.services.s3.model.DeleteObjectRequest;
import software.amazon.awssdk.services.s3.model.PutObjectRequest;
import software.amazon.awssdk.services.s3.model.PutObjectResponse;

import java.io.File;
import java.math.BigDecimal;
import java.time.Instant;
import java.time.LocalDate;
import java.time.LocalDateTime;
import java.time.LocalTime;
import java.util.*;
import java.util.concurrent.CompletableFuture;
import java.util.concurrent.ExecutionException;
import java.util.concurrent.TimeUnit;
import java.util.concurrent.TimeoutException;
import java.util.stream.Collectors;

import static io.deephaven.iceberg.util.IcebergCatalogAdapter.NAMESPACE_DEFINITION;
import static io.deephaven.iceberg.util.IcebergCatalogAdapter.TABLES_DEFINITION;
import static io.deephaven.iceberg.util.IcebergTableAdapter.SNAPSHOT_DEFINITION;

abstract class IcebergToolsTest {

    private static final TableDefinition SALES_SINGLE_DEFINITION = TableDefinition.of(
            ColumnDefinition.ofString("Region"),
            ColumnDefinition.ofString("Item_Type"),
            ColumnDefinition.ofInt("Units_Sold"),
            ColumnDefinition.ofDouble("Unit_Price"),
            ColumnDefinition.ofTime("Order_Date"));

    private static final TableDefinition SALES_RENAMED_DEFINITION = TableDefinition.of(
            ColumnDefinition.ofString("Region_Name"),
            ColumnDefinition.ofString("ItemType"),
            ColumnDefinition.ofInt("UnitsSold"),
            ColumnDefinition.ofDouble("Unit_Price"),
            ColumnDefinition.ofTime("Order_Date"));

    private static final TableDefinition SALES_MULTI_DEFINITION = SALES_SINGLE_DEFINITION;

    private static final TableDefinition SALES_PARTITIONED_DEFINITION = TableDefinition.of(
            ColumnDefinition.ofString("Region"),
            ColumnDefinition.ofString("Item_Type"),
            ColumnDefinition.ofInt("Units_Sold"),
            ColumnDefinition.ofDouble("Unit_Price"),
            ColumnDefinition.ofTime("Order_Date"),
            ColumnDefinition.ofInt("year").withPartitioning(),
            ColumnDefinition.ofInt("month").withPartitioning());

    private static final TableDefinition ALL_TYPES_DEF = TableDefinition.of(
            ColumnDefinition.ofBoolean("booleanField"),
            ColumnDefinition.ofInt("integerField"),
            ColumnDefinition.ofLong("longField"),
            ColumnDefinition.ofFloat("floatField"),
            ColumnDefinition.ofDouble("doubleField"),
            ColumnDefinition.ofString("stringField"),
            ColumnDefinition.fromGenericType("dateField", LocalDate.class),
            ColumnDefinition.fromGenericType("timeField", LocalTime.class),
            ColumnDefinition.fromGenericType("timestampField", LocalDateTime.class),
            ColumnDefinition.fromGenericType("decimalField", BigDecimal.class),
            ColumnDefinition.fromGenericType("fixedField", byte[].class),
            ColumnDefinition.fromGenericType("binaryField", byte[].class),
            ColumnDefinition.ofTime("instantField"));

    private static final TableDefinition META_DEF = TableDefinition.of(
            ColumnDefinition.ofString("Name"),
            ColumnDefinition.ofString("DataType"),
            ColumnDefinition.ofString("ColumnType"),
            ColumnDefinition.ofBoolean("IsPartitioning"));

    private IcebergReadInstructions instructions;

    public abstract S3AsyncClient s3AsyncClient();

    public abstract S3Instructions.Builder s3Instructions(S3Instructions.Builder builder);

    public abstract Map<String, String> s3Properties();

    private S3AsyncClient asyncClient;
    private String bucket;

    private final List<String> keys = new ArrayList<>();

    private String warehousePath;
    private IcebergTestCatalog resourceCatalog;

    private final EngineCleanup engineCleanup = new EngineCleanup();

    @BeforeEach
    void setUp() throws Exception {
        engineCleanup.setUp();
        bucket = "warehouse";
        asyncClient = s3AsyncClient();
        asyncClient.createBucket(CreateBucketRequest.builder().bucket(bucket).build()).get();

        warehousePath = IcebergToolsTest.class.getResource("/warehouse").getPath();

        // Create the test catalog for the tests
        resourceCatalog = IcebergTestCatalog.create(warehousePath, s3Properties());

        final S3Instructions s3Instructions = s3Instructions(S3Instructions.builder()).build();

        instructions = IcebergReadInstructions.builder()
                .dataInstructions(s3Instructions)
                .build();
    }

    @AfterEach
    void tearDown() throws Exception {
        resourceCatalog.close();
        for (String key : keys) {
            asyncClient.deleteObject(DeleteObjectRequest.builder().bucket(bucket).key(key).build()).get();
        }
        keys.clear();
        asyncClient.deleteBucket(DeleteBucketRequest.builder().bucket(bucket).build()).get();
        asyncClient.close();
        engineCleanup.tearDown();
    }

    private void uploadFiles(final File root, final String prefixToRemove)
            throws ExecutionException, InterruptedException, TimeoutException {
        for (final File file : root.listFiles()) {
            if (file.isDirectory()) {
                uploadFiles(file, prefixToRemove);
            } else {
                final String key = file.getPath().substring(prefixToRemove.length() + 1);

                keys.add(key);
                final CompletableFuture<PutObjectResponse> future = asyncClient.putObject(
                        PutObjectRequest.builder().bucket(bucket).key(key).build(),
                        AsyncRequestBody.fromFile(file));

                final PutObjectResponse response = future.get(10, TimeUnit.SECONDS);
                if (!response.sdkHttpResponse().isSuccessful()) {
                    Assert.statementNeverExecuted("Failed to upload file: " + file.getPath());
                }
            }
        }
    }

    private void uploadSalesPartitioned() throws ExecutionException, InterruptedException, TimeoutException {
        uploadFiles(new File(IcebergToolsTest.class.getResource("/warehouse/sales/sales_partitioned").getPath()),
                warehousePath);
    }

    private void uploadAllTypes() throws ExecutionException, InterruptedException, TimeoutException {
        uploadFiles(new File(IcebergToolsTest.class.getResource("/warehouse/sample/all_types").getPath()),
                warehousePath);
    }

    private void uploadSalesSingle() throws ExecutionException, InterruptedException, TimeoutException {
        uploadFiles(new File(IcebergToolsTest.class.getResource("/warehouse/sales/sales_single").getPath()),
                warehousePath);
    }

    private void uploadSalesMulti() throws ExecutionException, InterruptedException, TimeoutException {
        uploadFiles(new File(IcebergToolsTest.class.getResource("/warehouse/sales/sales_multi").getPath()),
                warehousePath);
    }

    private void uploadSalesRenamed() throws ExecutionException, InterruptedException, TimeoutException {
        uploadFiles(new File(IcebergToolsTest.class.getResource("/warehouse/sales/sales_renamed").getPath()),
                warehousePath);
    }

    @Test
    void testListNamespaces() {
        final IcebergCatalogAdapter adapter = IcebergTools.createAdapter(resourceCatalog);

        final Collection<Namespace> namespaces = adapter.listNamespaces();
        final Collection<String> namespaceNames =
                namespaces.stream().map(Namespace::toString).collect(Collectors.toList());

        Assert.eq(namespaceNames.size(), "namespaceNames.size()", 2, "namespace in the catalog");
        Assert.eqTrue(namespaceNames.contains("sales"), "namespaceNames.contains(sales)");
        Assert.eqTrue(namespaceNames.contains("sample"), "namespaceNames.contains(sample)");

        final Table table = adapter.namespaces();
        Assert.eq(table.size(), "table.size()", 2, "namespace in the catalog");
        Assert.equals(table.getDefinition(), "table.getDefinition()", NAMESPACE_DEFINITION);
    }

    @Test
    void testListTables() {
        final IcebergCatalogAdapter adapter = IcebergTools.createAdapter(resourceCatalog);

        final Namespace ns = Namespace.of("sales");

        Collection<TableIdentifier> tables = adapter.listTables(ns);
        Assert.eq(tables.size(), "tables.size()", 4, "tables in the namespace");
        Assert.eqTrue(tables.contains(TableIdentifier.of(ns, "sales_multi")), "tables.contains(sales_multi)");
        Assert.eqTrue(tables.contains(TableIdentifier.of(ns, "sales_partitioned")),
                "tables.contains(sales_partitioned)");
        Assert.eqTrue(tables.contains(TableIdentifier.of(ns, "sales_single")), "tables.contains(sales_single)");
        Assert.eqTrue(tables.contains(TableIdentifier.of(ns, "sales_renamed")), "tables.contains(sales_renamed)");

        Table table = adapter.tables(ns);
        Assert.eq(table.size(), "table.size()", 4, "tables in the namespace");
        Assert.equals(table.getDefinition(), "table.getDefinition()", TABLES_DEFINITION);

        // Test the string versions of the methods
        table = adapter.tables("sales");
        Assert.eq(table.size(), "table.size()", 4, "tables in the namespace");
        Assert.equals(table.getDefinition(), "table.getDefinition()", TABLES_DEFINITION);
    }

    @Test
<<<<<<< HEAD
    public void testGetTableAdapter() {
        final IcebergCatalogAdapter adapter = IcebergTools.createAdapter(resourceCatalog);

        // Test the overloads of the load() method.
        final IcebergTableAdapter tableAdapter0 = adapter.loadTable("sales.sales_single");
        final IcebergTableAdapter tableAdapter1 = adapter.loadTable(TableIdentifier.of("sales", "sales_single"));

        Assert.eq(tableAdapter0.listSnapshots().size(), "tableAdapter0.listSnapshots().size()",
                tableAdapter1.listSnapshots().size(), "tableAdapter1.listSnapshots().size()");

        Assert.eq(tableAdapter0.currentSnapshot().timestampMillis(),
                "tableAdapter0.currentSnapshot().timestampMillis()",
                tableAdapter1.currentSnapshot().timestampMillis(), "tableAdapter1.currentSnapshot().timestampMillis()");
    }

    @Test
    public void testListSnapshots() {
=======
    void testListSnapshots() {
>>>>>>> e2aba1f6
        final IcebergCatalogAdapter adapter = IcebergTools.createAdapter(resourceCatalog);
        final IcebergTableAdapter tableAdapter = adapter.loadTable("sales.sales_multi");

        final TLongArrayList snapshotIds = new TLongArrayList();

        tableAdapter.listSnapshots().forEach(snapshot -> snapshotIds.add(snapshot.snapshotId()));

        Assert.eq(snapshotIds.size(), "snapshots.size()", 6, "snapshots for sales/sales_multi");

        Assert.eqTrue(snapshotIds.contains(8121674823173822790L), "snapshots.contains(8121674823173822790L)");
        Assert.eqTrue(snapshotIds.contains(6040260770188877244L), "snapshots.contains(6040260770188877244L)");
        Assert.eqTrue(snapshotIds.contains(5693547373255393922L), "snapshots.contains(5693547373255393922L)");
        Assert.eqTrue(snapshotIds.contains(3445166522731196553L), "snapshots.contains(3445166522731196553L)");
        Assert.eqTrue(snapshotIds.contains(1277776933184906785L), "snapshots.contains(1277776933184906785L)");
        Assert.eqTrue(snapshotIds.contains(3825168261540020388L), "snapshots.contains(3825168261540020388L)");

        Table table = tableAdapter.snapshots();
        Assert.eq(table.size(), "table.size()", 6, "snapshots for sales/sales_multi");
        Assert.equals(table.getDefinition(), "table.getDefinition()", SNAPSHOT_DEFINITION);
    }

    @Test
    void testOpenTableA() throws ExecutionException, InterruptedException, TimeoutException {
        uploadSalesPartitioned();

        final IcebergCatalogAdapter adapter = IcebergTools.createAdapter(resourceCatalog);
        final IcebergTableAdapter tableAdapter = adapter.loadTable("sales.sales_partitioned");
        final io.deephaven.engine.table.Table table = tableAdapter.table(instructions);

        // Verify we retrieved all the rows.
        Assert.eq(table.size(), "table.size()", 100_000, "expected rows in the table");
        Assert.equals(table.getDefinition(), "table.getDefinition()", SALES_PARTITIONED_DEFINITION);
    }

    @Test
    public void testOpenTableB() throws ExecutionException, InterruptedException, TimeoutException {
        uploadSalesMulti();

        final IcebergCatalogAdapter adapter = IcebergTools.createAdapter(resourceCatalog);
        final IcebergTableAdapter tableAdapter = adapter.loadTable("sales.sales_multi");
        final io.deephaven.engine.table.Table table = tableAdapter.table(instructions);

        // This table ends up with zero records
        Assert.eq(table.size(), "table.size()", 0, "expected rows in the table");
        Assert.equals(table.getDefinition(), "table.getDefinition()", SALES_MULTI_DEFINITION);
    }

    @Test
    void testOpenTableC() throws ExecutionException, InterruptedException, TimeoutException {
        uploadSalesSingle();

        final IcebergCatalogAdapter adapter = IcebergTools.createAdapter(resourceCatalog);
        final IcebergTableAdapter tableAdapter = adapter.loadTable("sales.sales_single");
        final io.deephaven.engine.table.Table table = tableAdapter.table(instructions);

        // Verify we retrieved all the rows.
        Assert.eq(table.size(), "table.size()", 100_000, "expected rows in the table");
        Assert.equals(table.getDefinition(), "table.getDefinition()", SALES_SINGLE_DEFINITION);
    }

    @Test
    void testOpenTableS3Only() throws ExecutionException, InterruptedException, TimeoutException {
        uploadSalesPartitioned();

        final IcebergCatalogAdapter adapter = IcebergTools.createAdapter(resourceCatalog);
        final IcebergTableAdapter tableAdapter = adapter.loadTable("sales.sales_partitioned");
        final io.deephaven.engine.table.Table table = tableAdapter.table(instructions);

        // Verify we retrieved all the rows.
        Assert.eq(table.size(), "table.size()", 100_000, "expected rows in the table");
        Assert.equals(table.getDefinition(), "table.getDefinition()", SALES_PARTITIONED_DEFINITION);
    }

    @Test
    void testOpenTableDefinition() throws ExecutionException, InterruptedException, TimeoutException {
        uploadSalesPartitioned();

        final IcebergReadInstructions localInstructions = IcebergReadInstructions.builder()
                .tableDefinition(SALES_PARTITIONED_DEFINITION)
                .dataInstructions(instructions.dataInstructions().get())
                .build();

        final IcebergCatalogAdapter adapter = IcebergTools.createAdapter(resourceCatalog);
        final IcebergTableAdapter tableAdapter = adapter.loadTable("sales.sales_partitioned");
        final io.deephaven.engine.table.Table table = tableAdapter.table(instructions);

        // Verify we retrieved all the rows.
        Assert.eq(table.size(), "table.size()", 100_000, "expected rows in the table");
        Assert.equals(table.getDefinition(), "table.getDefinition()", SALES_PARTITIONED_DEFINITION);
    }

    @Test
    void testOpenTablePartitionTypeException() {
        final TableDefinition tableDef = TableDefinition.of(
                ColumnDefinition.ofLong("year").withPartitioning(),
                ColumnDefinition.ofInt("month").withPartitioning(),
                ColumnDefinition.ofLong("Region"),
                ColumnDefinition.ofString("Item_Type"),
                ColumnDefinition.ofDouble("Units_Sold"),
                ColumnDefinition.ofLong("Unit_Price"),
                ColumnDefinition.ofTime("Order_Date"));

        final IcebergReadInstructions localInstructions = IcebergReadInstructions.builder()
                .tableDefinition(tableDef)
                .dataInstructions(instructions.dataInstructions().get())
                .build();

        final IcebergCatalogAdapter adapter = IcebergTools.createAdapter(resourceCatalog);
        final IcebergTableAdapter tableAdapter = adapter.loadTable("sales.sales_partitioned");

        for (Runnable runnable : Arrays.<Runnable>asList(
                () -> tableAdapter.table(localInstructions),
                () -> tableAdapter.definition(localInstructions),
                () -> tableAdapter.definitionTable(localInstructions))) {
            try {
                runnable.run();
                Assert.statementNeverExecuted("Expected an exception for missing columns");
            } catch (final TableDefinition.IncompatibleTableDefinitionException e) {
                Assert.eqTrue(e.getMessage().startsWith("Table definition incompatibilities"), "Exception message");
            }
        }
    }

    @Test
    void testOpenTableDefinitionRename() throws ExecutionException, InterruptedException, TimeoutException {
        uploadSalesPartitioned();

        final TableDefinition renamed = TableDefinition.of(
                ColumnDefinition.ofInt("__year").withPartitioning(),
                ColumnDefinition.ofInt("__month").withPartitioning(),
                ColumnDefinition.ofString("RegionName"),
                ColumnDefinition.ofString("ItemType"),
                ColumnDefinition.ofInt("UnitsSold"),
                ColumnDefinition.ofDouble("UnitPrice"),
                ColumnDefinition.ofTime("OrderDate"));

        final IcebergReadInstructions localInstructions = IcebergReadInstructions.builder()
                .tableDefinition(renamed)
                .dataInstructions(instructions.dataInstructions().get())
                .putColumnRenames("Region", "RegionName")
                .putColumnRenames("Item_Type", "ItemType")
                .putColumnRenames("Units_Sold", "UnitsSold")
                .putColumnRenames("Unit_Price", "UnitPrice")
                .putColumnRenames("Order_Date", "OrderDate")
                .putColumnRenames("year", "__year")
                .putColumnRenames("month", "__month")
                .build();

        final IcebergCatalogAdapter adapter = IcebergTools.createAdapter(resourceCatalog);
        final IcebergTableAdapter tableAdapter = adapter.loadTable("sales.sales_partitioned");
        final io.deephaven.engine.table.Table table = tableAdapter.table(localInstructions);

        // Verify we retrieved all the rows.
        Assert.eq(table.size(), "table.size()", 100_000, "expected rows in the table");
        Assert.equals(table.getDefinition(), "table.getDefinition()", renamed);
    }

    @Test
    void testSkippedPartitioningColumn() throws ExecutionException, InterruptedException, TimeoutException {
        uploadSalesPartitioned();

        final TableDefinition tableDef = TableDefinition.of(
                ColumnDefinition.ofInt("year").withPartitioning(),
                // Omitting month partitioning column
                ColumnDefinition.ofString("Region"),
                ColumnDefinition.ofString("Item_Type"),
                ColumnDefinition.ofInt("Units_Sold"),
                ColumnDefinition.ofDouble("Unit_Price"),
                ColumnDefinition.ofTime("Order_Date"));

        final IcebergReadInstructions localInstructions = IcebergReadInstructions.builder()
                .tableDefinition(tableDef)
                .dataInstructions(instructions.dataInstructions().get())
                .build();

        final IcebergCatalogAdapter adapter = IcebergTools.createAdapter(resourceCatalog);
        final IcebergTableAdapter tableAdapter = adapter.loadTable("sales.sales_partitioned");
        final io.deephaven.engine.table.Table table = tableAdapter.table(localInstructions);

        // Verify we retrieved all the rows.
        Assert.eq(table.size(), "table.size()", 100_000, "expected rows in the table");
        Assert.equals(table.getDefinition(), "table.getDefinition()", tableDef);
    }

    @Test
    void testReorderedPartitioningColumn() throws ExecutionException, InterruptedException, TimeoutException {
        uploadSalesPartitioned();

        final TableDefinition tableDef = TableDefinition.of(
                ColumnDefinition.ofInt("month").withPartitioning(),
                ColumnDefinition.ofInt("year").withPartitioning(),
                ColumnDefinition.ofString("Region"),
                ColumnDefinition.ofString("Item_Type"),
                ColumnDefinition.ofInt("Units_Sold"),
                ColumnDefinition.ofDouble("Unit_Price"),
                ColumnDefinition.ofTime("Order_Date"));

        final IcebergReadInstructions localInstructions = IcebergReadInstructions.builder()
                .tableDefinition(tableDef)
                .dataInstructions(instructions.dataInstructions().get())
                .build();

        final IcebergCatalogAdapter adapter = IcebergTools.createAdapter(resourceCatalog);
        final IcebergTableAdapter tableAdapter = adapter.loadTable("sales.sales_partitioned");
        final io.deephaven.engine.table.Table table = tableAdapter.table(localInstructions);

        // Verify we retrieved all the rows.
        Assert.eq(table.size(), "table.size()", 100_000, "expected rows in the table");
        Assert.equals(table.getDefinition(), "table.getDefinition()", tableDef);
    }

    @Test
    void testZeroPartitioningColumns() throws ExecutionException, InterruptedException, TimeoutException {
        uploadSalesPartitioned();

        final IcebergReadInstructions localInstructions = IcebergReadInstructions.builder()
                .tableDefinition(SALES_MULTI_DEFINITION)
                .dataInstructions(instructions.dataInstructions().get())
                .build();

        final IcebergCatalogAdapter adapter = IcebergTools.createAdapter(resourceCatalog);
        final IcebergTableAdapter tableAdapter = adapter.loadTable("sales.sales_partitioned");
        final io.deephaven.engine.table.Table table = tableAdapter.table(localInstructions);

        // Verify we retrieved all the rows.
        Assert.eq(table.size(), "table.size()", 100_000, "expected rows in the table");
        Assert.equals(table.getDefinition(), "table.getDefinition()", SALES_MULTI_DEFINITION);
    }

    @Test
    void testIncorrectPartitioningColumns() throws ExecutionException, InterruptedException, TimeoutException {
        final TableDefinition tableDef = TableDefinition.of(
                ColumnDefinition.ofInt("month").withPartitioning(),
                ColumnDefinition.ofInt("year").withPartitioning(),
                ColumnDefinition.ofString("Region").withPartitioning(),
                ColumnDefinition.ofString("Item_Type"),
                ColumnDefinition.ofInt("Units_Sold"),
                ColumnDefinition.ofDouble("Unit_Price"),
                ColumnDefinition.ofTime("Order_Date"));

        final IcebergReadInstructions localInstructions = IcebergReadInstructions.builder()
                .tableDefinition(tableDef)
                .dataInstructions(instructions.dataInstructions().get())
                .build();

        final IcebergCatalogAdapter adapter = IcebergTools.createAdapter(resourceCatalog);
        final IcebergTableAdapter tableAdapter = adapter.loadTable("sales.sales_partitioned");

        for (Runnable runnable : Arrays.<Runnable>asList(
                () -> tableAdapter.table(localInstructions),
                () -> tableAdapter.definition(localInstructions),
                () -> tableAdapter.definitionTable(localInstructions))) {
            try {
                runnable.run();
                Assert.statementNeverExecuted("Expected an exception for missing columns");
            } catch (final TableDataException e) {
                Assert.eqTrue(e.getMessage().startsWith("The following columns are not partitioned"),
                        "Exception message");
            }
        }
    }

    @Test
    void testMissingPartitioningColumns() {
        final TableDefinition tableDef = TableDefinition.of(
                ColumnDefinition.ofInt("__year").withPartitioning(), // Incorrect name
                ColumnDefinition.ofInt("__month").withPartitioning(), // Incorrect name
                ColumnDefinition.ofLong("Region"),
                ColumnDefinition.ofString("Item_Type"),
                ColumnDefinition.ofDouble("Units_Sold"),
                ColumnDefinition.ofLong("Unit_Price"),
                ColumnDefinition.ofTime("Order_Date"));

        final IcebergReadInstructions localInstructions = IcebergReadInstructions.builder()
                .tableDefinition(tableDef)
                .dataInstructions(instructions.dataInstructions().get())
                .build();

        final IcebergCatalogAdapter adapter = IcebergTools.createAdapter(resourceCatalog);
        final IcebergTableAdapter tableAdapter = adapter.loadTable("sales.sales_partitioned");

        for (Runnable runnable : Arrays.<Runnable>asList(
                () -> tableAdapter.table(localInstructions),
                () -> tableAdapter.definition(localInstructions),
                () -> tableAdapter.definitionTable(localInstructions))) {
            try {
                runnable.run();
                Assert.statementNeverExecuted("Expected an exception for missing columns");
            } catch (final TableDefinition.IncompatibleTableDefinitionException e) {
                Assert.eqTrue(e.getMessage().startsWith("Table definition incompatibilities"), "Exception message");
            }
        }
    }

    @Test
    void testOpenTableColumnRename() throws ExecutionException, InterruptedException, TimeoutException {
        uploadSalesPartitioned();

        final IcebergReadInstructions localInstructions = IcebergReadInstructions.builder()
                .dataInstructions(instructions.dataInstructions().get())
                .putColumnRenames("Region", "RegionName")
                .putColumnRenames("Item_Type", "ItemType")
                .build();

        final IcebergCatalogAdapter adapter = IcebergTools.createAdapter(resourceCatalog);
        final IcebergTableAdapter tableAdapter = adapter.loadTable("sales.sales_partitioned");
        final io.deephaven.engine.table.Table table = tableAdapter.table(localInstructions);

        // Verify we retrieved all the rows.
        Assert.eq(table.size(), "table.size()", 100_000, "expected rows in the table");
    }

    @Test
    void testOpenTableColumnLegalization() throws ExecutionException, InterruptedException, TimeoutException {
        uploadSalesRenamed();

        final IcebergReadInstructions localInstructions = IcebergReadInstructions.builder()
                .dataInstructions(instructions.dataInstructions().get())
                .build();

        final IcebergCatalogAdapter adapter = IcebergTools.createAdapter(resourceCatalog);
        final IcebergTableAdapter tableAdapter = adapter.loadTable("sales.sales_renamed");
        final io.deephaven.engine.table.Table table = tableAdapter.table(localInstructions);

        // Verify we retrieved all the rows.
        Assert.eq(table.size(), "table.size()", 100_000, "expected rows in the table");
        Assert.equals(table.getDefinition(), "table.getDefinition()", SALES_RENAMED_DEFINITION);
    }

    @Test
    void testOpenTableColumnLegalizationRename()
            throws ExecutionException, InterruptedException, TimeoutException {
        uploadSalesRenamed();

        final IcebergReadInstructions localInstructions = IcebergReadInstructions.builder()
                .dataInstructions(instructions.dataInstructions().get())
                .putColumnRenames("Item&Type", "Item_Type")
                .putColumnRenames("Units/Sold", "Units_Sold")
                .build();


        final IcebergCatalogAdapter adapter = IcebergTools.createAdapter(resourceCatalog);
        final IcebergTableAdapter tableAdapter = adapter.loadTable("sales.sales_renamed");
        final io.deephaven.engine.table.Table table = tableAdapter.table(localInstructions);

        final TableDefinition expected = TableDefinition.of(
                ColumnDefinition.ofString("Region_Name"),
                ColumnDefinition.ofString("Item_Type"),
                ColumnDefinition.ofInt("Units_Sold"),
                ColumnDefinition.ofDouble("Unit_Price"),
                ColumnDefinition.ofTime("Order_Date"));

        // Verify we retrieved all the rows.
        Assert.eq(table.size(), "table.size()", 100_000, "expected rows in the table");
        Assert.equals(table.getDefinition(), "table.getDefinition()", expected);
    }

    @Test
    void testOpenTableColumnLegalizationPartitionException() {
        final TableDefinition tableDef = TableDefinition.of(
                ColumnDefinition.ofInt("Year").withPartitioning(),
                ColumnDefinition.ofInt("Month").withPartitioning());

        final IcebergReadInstructions localInstructions = IcebergReadInstructions.builder()
                .tableDefinition(tableDef)
                .putColumnRenames("Year", "Current Year")
                .putColumnRenames("Month", "Current Month")
                .dataInstructions(instructions.dataInstructions().get())
                .build();

        final IcebergCatalogAdapter adapter = IcebergTools.createAdapter(resourceCatalog);
        final IcebergTableAdapter tableAdapter = adapter.loadTable("sales.sales_partitioned");

        for (Runnable runnable : Arrays.<Runnable>asList(
                () -> tableAdapter.table(localInstructions),
                () -> tableAdapter.definition(localInstructions),
                () -> tableAdapter.definitionTable(localInstructions))) {
            try {
                runnable.run();
                Assert.statementNeverExecuted("Expected an exception for missing columns");
            } catch (final TableDataException e) {
                Assert.eqTrue(e.getMessage().contains("invalid column name provided"), "Exception message");
            }
        }
    }

    @Test
    void testOpenTableColumnRenamePartitioningColumns()
            throws ExecutionException, InterruptedException, TimeoutException {
        uploadSalesPartitioned();

        final IcebergReadInstructions localInstructions = IcebergReadInstructions.builder()
                .dataInstructions(instructions.dataInstructions().get())
                .putColumnRenames("VendorID", "vendor_id")
                .putColumnRenames("month", "__month")
                .putColumnRenames("year", "__year")
                .build();

        final IcebergCatalogAdapter adapter = IcebergTools.createAdapter(resourceCatalog);
        final IcebergTableAdapter tableAdapter = adapter.loadTable("sales.sales_partitioned");
        final io.deephaven.engine.table.Table table = tableAdapter.table(localInstructions);

        final TableDefinition expected = TableDefinition.of(
                ColumnDefinition.ofString("Region"),
                ColumnDefinition.ofString("Item_Type"),
                ColumnDefinition.ofInt("Units_Sold"),
                ColumnDefinition.ofDouble("Unit_Price"),
                ColumnDefinition.ofTime("Order_Date"),
                ColumnDefinition.ofInt("__year").withPartitioning(),
                ColumnDefinition.ofInt("__month").withPartitioning());

        // Verify we retrieved all the rows.
        Assert.eq(table.size(), "table.size()", 100_000, "100_000 rows in the table");
        Assert.equals(table.getDefinition(), "table.getDefinition()", expected);
    }

    @Test
    void testOpenTableSnapshot() throws ExecutionException, InterruptedException, TimeoutException {
        uploadSalesMulti();

        final IcebergCatalogAdapter adapter = IcebergTools.createAdapter(resourceCatalog);
        final IcebergTableAdapter tableAdapter = adapter.loadTable("sales.sales_multi");
        final List<Snapshot> snapshots = tableAdapter.listSnapshots();

        // Verify we retrieved all the rows.
        final io.deephaven.engine.table.Table table0 =
                tableAdapter.table(snapshots.get(0).snapshotId(), instructions);
        Assert.eq(table0.size(), "table0.size()", 18073, "expected rows in the table");
        Assert.equals(table0.getDefinition(), "table0.getDefinition()", SALES_MULTI_DEFINITION);

        final io.deephaven.engine.table.Table table1 =
                tableAdapter.table(snapshots.get(1).snapshotId(), instructions);
        Assert.eq(table1.size(), "table1.size()", 54433, "expected rows in the table");
        Assert.equals(table1.getDefinition(), "table1.getDefinition()", SALES_MULTI_DEFINITION);

        final io.deephaven.engine.table.Table table2 =
                tableAdapter.table(snapshots.get(2).snapshotId(), instructions);
        Assert.eq(table2.size(), "table2.size()", 72551, "expected rows in the table");
        Assert.equals(table2.getDefinition(), "table2.getDefinition()", SALES_MULTI_DEFINITION);

        final io.deephaven.engine.table.Table table3 =
                tableAdapter.table(snapshots.get(3).snapshotId(), instructions);
        Assert.eq(table3.size(), "table3.size()", 100_000, "expected rows in the table");
        Assert.equals(table3.getDefinition(), "table3.getDefinition()", SALES_MULTI_DEFINITION);

        final io.deephaven.engine.table.Table table4 =
                tableAdapter.table(snapshots.get(4).snapshotId(), instructions);
        Assert.eq(table4.size(), "table4.size()", 100_000, "expected rows in the table");
        Assert.equals(table4.getDefinition(), "table4.getDefinition()", SALES_MULTI_DEFINITION);

        final io.deephaven.engine.table.Table table5 =
                tableAdapter.table(snapshots.get(5).snapshotId(), instructions);
        Assert.eq(table5.size(), "table5.size()", 0, "expected rows in the table");
        Assert.equals(table5.getDefinition(), "table5.getDefinition()", SALES_MULTI_DEFINITION);
    }

    @Test
    void testOpenTableSnapshotByID() throws ExecutionException, InterruptedException, TimeoutException {
        uploadSalesMulti();

        final IcebergCatalogAdapter adapter = IcebergTools.createAdapter(resourceCatalog);
        final IcebergTableAdapter tableAdapter = adapter.loadTable("sales.sales_multi");
        final List<Snapshot> snapshots = tableAdapter.listSnapshots();

        // Verify we retrieved all the rows.
        io.deephaven.engine.table.Table table0 = tableAdapter.table(snapshots.get(0), instructions);
        Assert.eq(table0.size(), "table0.size()", 18073, "expected rows in the table");
        Assert.equals(table0.getDefinition(), "table0.getDefinition()", SALES_MULTI_DEFINITION);

        io.deephaven.engine.table.Table table1 = tableAdapter.table(snapshots.get(1), instructions);
        Assert.eq(table1.size(), "table1.size()", 54433, "expected rows in the table");
        Assert.equals(table1.getDefinition(), "table1.getDefinition()", SALES_MULTI_DEFINITION);

        io.deephaven.engine.table.Table table2 = tableAdapter.table(snapshots.get(2), instructions);
        Assert.eq(table2.size(), "table2.size()", 72551, "expected rows in the table");
        Assert.equals(table2.getDefinition(), "table2.getDefinition()", SALES_MULTI_DEFINITION);

        io.deephaven.engine.table.Table table3 = tableAdapter.table(snapshots.get(3), instructions);
        Assert.eq(table3.size(), "table3.size()", 100_000, "expected rows in the table");
        Assert.equals(table3.getDefinition(), "table3.getDefinition()", SALES_MULTI_DEFINITION);

        io.deephaven.engine.table.Table table4 = tableAdapter.table(snapshots.get(4), instructions);
        Assert.eq(table4.size(), "table4.size()", 100_000, "expected rows in the table");
        Assert.equals(table4.getDefinition(), "table4.getDefinition()", SALES_MULTI_DEFINITION);

        io.deephaven.engine.table.Table table5 = tableAdapter.table(snapshots.get(5), instructions);
        Assert.eq(table5.size(), "table5.size()", 0, "expected rows in the table");
        Assert.equals(table5.getDefinition(), "table5.getDefinition()", SALES_MULTI_DEFINITION);

        try {
            io.deephaven.engine.table.Table missing = tableAdapter.table(987654321L, instructions);
            Assert.statementNeverExecuted("Expected an exception for invalid snapshot");
        } catch (final Exception e) {
            Assert.assertion(e instanceof IllegalArgumentException, "e instanceof IllegalArgumentException");
            Assert.eqTrue(e.getMessage().contains("Snapshot with id 987654321 not found"), "Exception message");
        }
    }

    @Test
    void testOpenAllTypesTable() throws ExecutionException, InterruptedException, TimeoutException {
        uploadAllTypes();

        final IcebergCatalogAdapter adapter = IcebergTools.createAdapter(resourceCatalog);
        final IcebergTableAdapter tableAdapter = adapter.loadTable("sample.all_types");
        final io.deephaven.engine.table.Table table = tableAdapter.table(instructions).select();

        // Verify we retrieved all the rows.
        Assert.eq(table.size(), "table.size()", 10, "expected rows in the table");
        Assert.equals(table.getDefinition(), "table.getDefinition()", ALL_TYPES_DEF);
    }

    @Test
    void testTableDefinition() {
        final IcebergCatalogAdapter adapter = IcebergTools.createAdapter(resourceCatalog);
        final IcebergTableAdapter tableAdapter = adapter.loadTable("sales.sales_multi");
        final List<Snapshot> snapshots = tableAdapter.listSnapshots();

        // Use string and current snapshot
        TableDefinition tableDef = tableAdapter.definition();
        Assert.equals(tableDef, "tableDef", SALES_MULTI_DEFINITION);

        // Use TableIdentifier and Snapshot
        tableDef = tableAdapter.definition(instructions);
        Assert.equals(tableDef, "tableDef", SALES_MULTI_DEFINITION);

        // Use string and long snapshot ID
        tableDef = tableAdapter.definition(snapshots.get(0).snapshotId(), null);
        Assert.equals(tableDef, "tableDef", SALES_MULTI_DEFINITION);

        // Use TableIdentifier and Snapshot
        tableDef = tableAdapter.definition(snapshots.get(0), null);
        Assert.equals(tableDef, "tableDef", SALES_MULTI_DEFINITION);
    }

    @Test
<<<<<<< HEAD
    public void testTableSchema() {
=======
    void testTableDefinitionTable() {
>>>>>>> e2aba1f6
        final IcebergCatalogAdapter adapter = IcebergTools.createAdapter(resourceCatalog);
        final IcebergTableAdapter tableAdapter = adapter.loadTable("sales.sales_multi");

        // Request a schema that does not exist.
        final Optional<Schema> missingSchema = tableAdapter.schema(1000);
        Assert.eqFalse(missingSchema.isPresent(), "schema.isPresent()");

        // Request a schema that does exist.
        final Optional<Schema> schema0 = tableAdapter.schema(0);
        Assert.eqTrue(schema0.isPresent(), "schema.isPresent()");

        // Request the current schema, assert it matches schema0
        final Schema currentSchema = tableAdapter.currentSchema();
        Assert.eq(currentSchema, "currentSchema", schema0.get(), "schema0.get()");

        // Request the schema map.
        final Map<Integer, Schema> schemaMap = tableAdapter.schemas();
        Assert.eq(schemaMap.size(), "schemaMap.size()", 1, "expected number of schemas");
    }

    @Test
    public void testTableDefinitionTable() {
        final IcebergCatalogAdapter adapter = IcebergTools.createAdapter(resourceCatalog);
        final IcebergTableAdapter tableAdapter = adapter.loadTable("sales.sales_multi");
        final List<Snapshot> snapshots = tableAdapter.listSnapshots();

        // Use string and current snapshot
        Table tableDefTable = tableAdapter.definitionTable();

        Assert.eq(tableDefTable.size(), "tableDefTable.size()", 5, "expected rows in the table");
        Assert.equals(tableDefTable.getDefinition(), "tableDefTable.getDefinition()", META_DEF);

        // Use TableIdentifier and Snapshot
        tableDefTable = tableAdapter.definitionTable(instructions);

        Assert.eq(tableDefTable.size(), "tableDefTable.size()", 5, "expected rows in the table");
        Assert.equals(tableDefTable.getDefinition(), "tableDefTable.getDefinition()", META_DEF);

        // Use string and long snapshot ID
        tableDefTable = tableAdapter.definitionTable(snapshots.get(0).snapshotId(), null);

        Assert.eq(tableDefTable.size(), "tableDefTable.size()", 5, "expected rows in the table");
        Assert.equals(tableDefTable.getDefinition(), "tableDefTable.getDefinition()", META_DEF);

        // Use TableIdentifier and Snapshot
        tableDefTable = tableAdapter.definitionTable(snapshots.get(0), null);

        Assert.eq(tableDefTable.size(), "tableDefTable.size()", 5, "expected rows in the table");
        Assert.equals(tableDefTable.getDefinition(), "tableDefTable.getDefinition()", META_DEF);
    }

    @Test
    void testTableDefinitionWithInstructions() {
        final IcebergCatalogAdapter adapter = IcebergTools.createAdapter(resourceCatalog);
        final IcebergTableAdapter tableAdapter = adapter.loadTable("sales.sales_multi");

        IcebergReadInstructions localInstructions = IcebergReadInstructions.builder()
                .dataInstructions(instructions.dataInstructions().get())
                .putColumnRenames("Region", "Area")
                .putColumnRenames("Item_Type", "ItemType")
                .putColumnRenames("Units_Sold", "UnitsSold")
                .putColumnRenames("Unit_Price", "UnitPrice")
                .putColumnRenames("Order_Date", "OrderDate")
                .build();

        final TableDefinition renamed = TableDefinition.of(
                ColumnDefinition.ofString("Area"),
                ColumnDefinition.ofString("ItemType"),
                ColumnDefinition.ofInt("UnitsSold"),
                ColumnDefinition.ofDouble("UnitPrice"),
                ColumnDefinition.ofTime("OrderDate"));

        // Use string and current snapshot
        TableDefinition tableDef = tableAdapter.definition(localInstructions);
        Assert.equals(tableDef, "tableDef", renamed);

        /////////////////////////////////////////////////////

        final TableDefinition userTableDef = TableDefinition.of(
                ColumnDefinition.ofString("Region"),
                ColumnDefinition.ofString("Item_Type"),
                ColumnDefinition.ofTime("Order_Date"));

        localInstructions = IcebergReadInstructions.builder()
                .dataInstructions(instructions.dataInstructions().get())
                .tableDefinition(userTableDef)
                .build();

        // Use string and current snapshot
        tableDef = tableAdapter.definition(localInstructions);
        Assert.equals(tableDef, "tableDef", userTableDef);
    }

    @Test
<<<<<<< HEAD
    public void testManualRefreshingTable() throws ExecutionException, InterruptedException, TimeoutException {
        uploadSalesMulti();

        final IcebergCatalogAdapter adapter = IcebergTools.createAdapter(resourceCatalog);

        final IcebergInstructions localInstructions = IcebergInstructions.builder()
                .dataInstructions(instructions.dataInstructions().get())
                .updateMode(IcebergUpdateMode.manualRefreshingMode())
                .build();

        final IcebergTableAdapter tableAdapter = adapter.loadTable("sales.sales_multi");
        final List<Snapshot> snapshots = tableAdapter.listSnapshots();

        final ControlledUpdateGraph updateGraph = ExecutionContext.getContext().getUpdateGraph().cast();
        final IcebergTableImpl table = (IcebergTableImpl) tableAdapter.table(snapshots.get(0), localInstructions);

        // Initial size
        Assert.eq(table.size(), "table.size()", 18073, "expected rows in the table");
        Assert.equals(table.getDefinition(), "table.getDefinition()", SALES_MULTI_DEFINITION);

        table.update(snapshots.get(1).snapshotId());
        updateGraph.runWithinUnitTestCycle(table::refresh);
        Assert.eq(table.size(), "table.size()", 54433, "expected rows in the table");

        table.update(snapshots.get(2).snapshotId());
        updateGraph.runWithinUnitTestCycle(table::refresh);
        Assert.eq(table.size(), "table.size()", 72551, "expected rows in the table");

        table.update(snapshots.get(3).snapshotId());
        updateGraph.runWithinUnitTestCycle(table::refresh);
        Assert.eq(table.size(), "table.size()", 100_000, "expected rows in the table");

        table.update(snapshots.get(4).snapshotId());
        updateGraph.runWithinUnitTestCycle(table::refresh);
        Assert.eq(table.size(), "table.size()", 100_000, "expected rows in the table");

        table.update(snapshots.get(5).snapshotId());
        updateGraph.runWithinUnitTestCycle(table::refresh);
        Assert.eq(table.size(), "table.size()", 0, "expected rows in the table");
=======
    void testConvertToIcebergTypeAndBack() {
        final Class<?>[] javaTypes = {
                Boolean.class, double.class, float.class, int.class, long.class, String.class, Instant.class,
                LocalDateTime.class, LocalDate.class, LocalTime.class, byte[].class
        };

        for (final Class<?> javaType : javaTypes) {
            // Java type -> Iceberg type
            final Type icebergType = IcebergUtils.convertToIcebergType(javaType);

            // Iceberg type -> Deephaven type
            final io.deephaven.qst.type.Type<?> deephavenType = IcebergUtils.convertToDHType(icebergType);

            // Deephaven type == Java type
            Assert.eq(javaType, javaType.getName(), deephavenType.clazz(), deephavenType.clazz().getName());
        }
>>>>>>> e2aba1f6
    }
}<|MERGE_RESOLUTION|>--- conflicted
+++ resolved
@@ -14,12 +14,8 @@
 import io.deephaven.engine.testutil.junit4.EngineCleanup;
 import io.deephaven.extensions.s3.S3Instructions;
 import io.deephaven.iceberg.TestCatalog.IcebergTestCatalog;
-<<<<<<< HEAD
-import io.deephaven.test.types.OutOfBandTest;
 import org.apache.iceberg.Schema;
-=======
 import io.deephaven.iceberg.base.IcebergUtils;
->>>>>>> e2aba1f6
 import org.apache.iceberg.Snapshot;
 import org.apache.iceberg.catalog.Namespace;
 import org.apache.iceberg.catalog.TableIdentifier;
@@ -237,8 +233,7 @@
     }
 
     @Test
-<<<<<<< HEAD
-    public void testGetTableAdapter() {
+    void testGetTableAdapter() {
         final IcebergCatalogAdapter adapter = IcebergTools.createAdapter(resourceCatalog);
 
         // Test the overloads of the load() method.
@@ -254,10 +249,7 @@
     }
 
     @Test
-    public void testListSnapshots() {
-=======
     void testListSnapshots() {
->>>>>>> e2aba1f6
         final IcebergCatalogAdapter adapter = IcebergTools.createAdapter(resourceCatalog);
         final IcebergTableAdapter tableAdapter = adapter.loadTable("sales.sales_multi");
 
@@ -793,11 +785,7 @@
     }
 
     @Test
-<<<<<<< HEAD
-    public void testTableSchema() {
-=======
-    void testTableDefinitionTable() {
->>>>>>> e2aba1f6
+    void testTableSchema() {
         final IcebergCatalogAdapter adapter = IcebergTools.createAdapter(resourceCatalog);
         final IcebergTableAdapter tableAdapter = adapter.loadTable("sales.sales_multi");
 
@@ -819,7 +807,7 @@
     }
 
     @Test
-    public void testTableDefinitionTable() {
+    void testTableDefinitionTable() {
         final IcebergCatalogAdapter adapter = IcebergTools.createAdapter(resourceCatalog);
         final IcebergTableAdapter tableAdapter = adapter.loadTable("sales.sales_multi");
         final List<Snapshot> snapshots = tableAdapter.listSnapshots();
@@ -892,13 +880,12 @@
     }
 
     @Test
-<<<<<<< HEAD
-    public void testManualRefreshingTable() throws ExecutionException, InterruptedException, TimeoutException {
+    void testManualRefreshingTable() throws ExecutionException, InterruptedException, TimeoutException {
         uploadSalesMulti();
 
         final IcebergCatalogAdapter adapter = IcebergTools.createAdapter(resourceCatalog);
 
-        final IcebergInstructions localInstructions = IcebergInstructions.builder()
+        final IcebergReadInstructions localInstructions = IcebergReadInstructions.builder()
                 .dataInstructions(instructions.dataInstructions().get())
                 .updateMode(IcebergUpdateMode.manualRefreshingMode())
                 .build();
@@ -932,7 +919,9 @@
         table.update(snapshots.get(5).snapshotId());
         updateGraph.runWithinUnitTestCycle(table::refresh);
         Assert.eq(table.size(), "table.size()", 0, "expected rows in the table");
-=======
+    }
+
+    @Test
     void testConvertToIcebergTypeAndBack() {
         final Class<?>[] javaTypes = {
                 Boolean.class, double.class, float.class, int.class, long.class, String.class, Instant.class,
@@ -949,6 +938,5 @@
             // Deephaven type == Java type
             Assert.eq(javaType, javaType.getName(), deephavenType.clazz(), deephavenType.clazz().getName());
         }
->>>>>>> e2aba1f6
     }
 }