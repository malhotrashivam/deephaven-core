--- conflicted
+++ resolved
@@ -71,11 +71,7 @@
         catalog.setConf(new Configuration());
         catalog.initialize(catalogName, properties);
 
-<<<<<<< HEAD
-        return new IcebergCatalogAdapter(catalog);
-=======
         return new IcebergCatalogAdapter(catalog, properties);
->>>>>>> c2b7f680
     }
 
     /**
@@ -107,10 +103,6 @@
         catalog.setConf(new Configuration());
         catalog.initialize(catalogName, properties);
 
-<<<<<<< HEAD
-        return new IcebergCatalogAdapter(catalog);
-=======
         return new IcebergCatalogAdapter(catalog, properties);
->>>>>>> c2b7f680
     }
 }