--- conflicted
+++ resolved
@@ -59,15 +59,9 @@
             properties.put(S3FileIOProperties.ENDPOINT, endpointOverride);
         }
 
-<<<<<<< HEAD
-        final String catalogName = name != null ? name : "IcebergCatalog-" + catalogURI;
+        final RESTCatalog catalog = new RESTCatalog();
         catalog.setConf(new Configuration());
-        catalog.initialize(catalogName, properties);
-        return IcebergCatalogAdapter.of(catalog);
-=======
-        final Catalog catalog = new RESTCatalog();
         return createAdapterCommon(name, catalogURI, warehouseLocation, catalog, properties);
->>>>>>> e2aba1f6
     }
 
     /**
@@ -89,7 +83,8 @@
         // Set up the properties map for the Iceberg catalog
         final Map<String, String> properties = new HashMap<>();
 
-        final Catalog catalog = new GlueCatalog();
+        final GlueCatalog catalog = new GlueCatalog();
+        catalog.setConf(new Configuration());
         return createAdapterCommon(name, catalogURI, warehouseLocation, catalog, properties);
     }
 
@@ -108,7 +103,6 @@
         properties.put(CatalogProperties.FILE_IO_IMPL, S3FileIO.class.getName());
 
         final String catalogName = name != null ? name : "IcebergCatalog-" + catalogURI;
-        catalog.setConf(new Configuration());
         catalog.initialize(catalogName, properties);
 
         return IcebergCatalogAdapter.of(catalog, properties);
