--- conflicted
+++ resolved
@@ -115,7 +115,6 @@
     private final OutputFileFactory outputFileFactory;
 
     /**
-<<<<<<< HEAD
      * The sort order to write down for new data files.
      */
     private final SortOrder sortOrderToWrite;
@@ -124,12 +123,12 @@
      * The names of columns on which the tables will be sorted before writing to Iceberg.
      */
     private final Collection<SortColumn> sortColumnNames;
-=======
+
+    /**
      * The special instructions to use for writing the Iceberg data files (might be S3Instructions or other cloud
      * provider-specific instructions).
      */
     private final Object specialInstructions;
->>>>>>> a679e9c8
 
     /**
      * Characters to be used for generating random variable names of length {@link #VARIABLE_NAME_LENGTH}.
@@ -171,18 +170,16 @@
                 .format(FileFormat.PARQUET)
                 .build();
 
-<<<<<<< HEAD
         final SortOrderProviderInternal.SortOrderProviderImpl sortOrderProvider =
                 ((SortOrderProviderInternal.SortOrderProviderImpl) tableWriterOptions.sortOrderProvider());
         sortColumnNames =
                 computeSortColumns(sortOrderProvider.getSortOrderToUse(table), sortOrderProvider.failOnUnmapped());
         sortOrderToWrite = sortOrderProvider.getSortOrderToWrite(table);
-=======
+
         final String uriScheme = tableAdapter.locationUri().getScheme();
         this.specialInstructions = tableWriterOptions.dataInstructions()
                 .orElseGet(() -> dataInstructionsProvider.load(uriScheme));
 
->>>>>>> a679e9c8
     }
 
     private static TableParquetWriterOptions verifyWriterOptions(
