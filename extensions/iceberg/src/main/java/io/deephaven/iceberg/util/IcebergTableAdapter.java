--- conflicted
+++ resolved
@@ -249,16 +249,6 @@
         return Optional.ofNullable(found);
     }
 
-    /**
-     * Retrieves the appropriate {@link Snapshot} based on the provided {@link IcebergReadInstructions}, or {@code null}
-     * if no {@link IcebergReadInstructions#snapshot() snapshot} or {@link IcebergReadInstructions#snapshotId()
-     * snapshotId} is provided.
-     */
-<<<<<<< HEAD
-    public TableDefinition definition(@Nullable final IcebergReadInstructions instructions) {
-        // Load the table from the catalog.
-        return definition(null, instructions);
-=======
     @InternalUseOnly
     @Nullable
     public Snapshot getSnapshot(@NotNull final IcebergReadInstructions readInstructions) {
@@ -271,24 +261,11 @@
                                     "table " + tableIdentifier));
         }
         return null;
->>>>>>> 703f5275
     }
 
     /**
      * Used to hold return value for {@link #getSpecAndSchema(IcebergReadInstructions)}.
      */
-<<<<<<< HEAD
-    public TableDefinition definition(
-            final long snapshotId,
-            @Nullable final IcebergReadInstructions instructions) {
-        // Find the snapshot with the given snapshot id
-        final Snapshot tableSnapshot =
-                snapshot(snapshotId).orElseThrow(() -> new IllegalArgumentException(
-                        "Snapshot with id " + snapshotId + " not found for table " + tableIdentifier));
-
-        // Load the table from the catalog.
-        return definition(tableSnapshot, instructions);
-=======
     private static final class SpecAndSchema {
         private final Schema schema;
         private final PartitionSpec partitionSpec;
@@ -302,22 +279,10 @@
             this.partitionSpec = partitionSpec;
             this.readInstructions = readInstructions;
         }
->>>>>>> 703f5275
-    }
-
-    /**
-     * Retrieve the schema and partition spec for the table based on the provided read instructions. Also, populate the
-     * read instructions with the requested snapshot, or the latest snapshot if none is requested.
-     */
-<<<<<<< HEAD
-    public TableDefinition definition(
-            @Nullable final Snapshot tableSnapshot,
-            @Nullable final IcebergReadInstructions instructions) {
-
-=======
+    }
+
     private SpecAndSchema getSpecAndSchema(@NotNull final IcebergReadInstructions readInstructions) {
         final Snapshot snapshot;
->>>>>>> 703f5275
         final Schema schema;
         final PartitionSpec partitionSpec;
         final IcebergReadInstructions updatedInstructions;
@@ -346,18 +311,7 @@
             partitionSpec = table.spec();
             updatedInstructions = readInstructions.withSnapshot(snapshot);
         }
-
-<<<<<<< HEAD
-        final IcebergReadInstructions userInstructions =
-                instructions == null ? IcebergReadInstructions.DEFAULT : instructions;
-
-        return fromSchema(schema,
-                partitionSpec,
-                userInstructions.tableDefinition().orElse(null),
-                getRenameColumnMap(table, schema, userInstructions));
-=======
         return new SpecAndSchema(schema, partitionSpec, updatedInstructions);
->>>>>>> 703f5275
     }
 
     /**
@@ -375,10 +329,6 @@
      * @param readInstructions The instructions for customizations while reading the table.
      * @return The table definition
      */
-<<<<<<< HEAD
-    public Table definitionTable(@Nullable final IcebergReadInstructions instructions) {
-        return TableTools.metaTable(definition(null, instructions));
-=======
     public TableDefinition definition(@NotNull final IcebergReadInstructions readInstructions) {
         final SpecAndSchema specAndSchema = getSpecAndSchema(readInstructions);
         final Schema schema = specAndSchema.schema;
@@ -389,7 +339,6 @@
                 partitionSpec,
                 updatedInstructions.tableDefinition().orElse(null),
                 getRenameColumnMap(table, schema, updatedInstructions));
->>>>>>> 703f5275
     }
 
     /**
@@ -397,15 +346,8 @@
      *
      * @return The table definition as a Deephaven table
      */
-<<<<<<< HEAD
-    public Table definitionTable(
-            final long snapshotId,
-            @Nullable final IcebergReadInstructions instructions) {
-        return TableTools.metaTable(definition(snapshotId, instructions));
-=======
     public Table definitionTable() {
         return definitionTable(IcebergReadInstructions.DEFAULT);
->>>>>>> 703f5275
     }
 
     /**
@@ -414,15 +356,8 @@
      * @param readInstructions The instructions for customizations while reading the table.
      * @return The table definition as a Deephaven table
      */
-<<<<<<< HEAD
-    public Table definitionTable(
-            @Nullable final Snapshot tableSnapshot,
-            @Nullable final IcebergReadInstructions instructions) {
-        return TableTools.metaTable(definition(tableSnapshot, instructions));
-=======
     public Table definitionTable(final IcebergReadInstructions readInstructions) {
         return TableTools.metaTable(definition(readInstructions));
->>>>>>> 703f5275
     }
 
     /**
@@ -440,78 +375,11 @@
      * @param readInstructions The instructions for customizations while reading the table.
      * @return The loaded table
      */
-<<<<<<< HEAD
-    public IcebergTable table(@Nullable final IcebergReadInstructions instructions) {
-        return table(null, instructions);
-    }
-
-    /**
-     * Read a snapshot of an Iceberg table from the Iceberg catalog.
-     *
-     * @param tableSnapshotId The snapshot id to load
-     * @return The loaded table
-     */
-    public IcebergTable table(final long tableSnapshotId) {
-        return table(tableSnapshotId, null);
-    }
-
-    /**
-     * Read a snapshot of an Iceberg table from the Iceberg catalog.
-     *
-     * @param tableSnapshotId The snapshot id to load
-     * @param instructions The instructions for customizations while reading (or null for default instructions)
-     * @return The loaded table
-     */
-    public IcebergTable table(final long tableSnapshotId, @Nullable final IcebergReadInstructions instructions) {
-        // Find the snapshot with the given snapshot id
-        final Snapshot tableSnapshot =
-                snapshot(tableSnapshotId).orElseThrow(() -> new IllegalArgumentException(
-                        "Snapshot with id " + tableSnapshotId + " not found for table " + tableIdentifier));
-
-        return table(tableSnapshot, instructions);
-    }
-
-    /**
-     * Read a snapshot of an Iceberg table from the Iceberg catalog.
-     *
-     * @param tableSnapshot The snapshot to load
-     * @param instructions The instructions for customizations while reading
-     * @return The loaded table
-     */
-    public IcebergTable table(
-            @Nullable final Snapshot tableSnapshot,
-            @Nullable final IcebergReadInstructions instructions) {
-
-        final Snapshot snapshot;
-        final Schema schema;
-        final org.apache.iceberg.PartitionSpec partitionSpec;
-
-        if (tableSnapshot == null) {
-            synchronized (this) {
-                // Refresh only once and record the current snapshot, schema (which may be newer than the
-                // snapshot schema), and partition spec.
-                refresh();
-                snapshot = table.currentSnapshot();
-                schema = table.schema();
-                partitionSpec = table.spec();
-            }
-        } else {
-            snapshot = tableSnapshot;
-            // Use the schema from the snapshot
-            schema = schema(tableSnapshot.schemaId()).get();
-            partitionSpec = table.spec();
-        }
-
-        // Get default instructions if none are provided
-        final IcebergReadInstructions userInstructions =
-                instructions == null ? IcebergReadInstructions.DEFAULT : instructions;
-=======
     public IcebergTable table(@NotNull final IcebergReadInstructions readInstructions) {
         final SpecAndSchema specAndSchema = getSpecAndSchema(readInstructions);
         final Schema schema = specAndSchema.schema;
         final PartitionSpec partitionSpec = specAndSchema.partitionSpec;
         IcebergReadInstructions updatedInstructions = specAndSchema.readInstructions;
->>>>>>> 703f5275
 
         // Get the user supplied table definition.
         final TableDefinition userTableDef = updatedInstructions.tableDefinition().orElse(null);
@@ -524,11 +392,7 @@
         final TableDefinition tableDef = fromSchema(schema, partitionSpec, userTableDef, legalizedColumnRenames);
 
         // Create the final instructions with the legalized column renames.
-<<<<<<< HEAD
-        final IcebergReadInstructions finalInstructions = userInstructions.withColumnRenames(legalizedColumnRenames);
-=======
         updatedInstructions = updatedInstructions.withColumnRenames(legalizedColumnRenames);
->>>>>>> 703f5275
 
         final IcebergBaseLayout keyFinder;
         if (partitionSpec.isUnpartitioned()) {
