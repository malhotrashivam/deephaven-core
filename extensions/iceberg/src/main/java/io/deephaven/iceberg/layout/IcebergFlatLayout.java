//
// Copyright (c) 2016-2024 Deephaven Data Labs and Patent Pending
//
package io.deephaven.iceberg.layout;

import io.deephaven.engine.table.impl.locations.impl.TableLocationKeyFinder;
import io.deephaven.iceberg.location.IcebergTableLocationKey;
import io.deephaven.iceberg.util.IcebergReadInstructions;
import io.deephaven.iceberg.internal.DataInstructionsProviderLoader;
import io.deephaven.iceberg.util.IcebergTableAdapter;
import org.apache.iceberg.*;
import org.jetbrains.annotations.NotNull;
import org.jetbrains.annotations.Nullable;

import java.net.URI;

/**
 * Iceberg {@link TableLocationKeyFinder location finder} for tables without partitions that will discover data files
 * from a {@link Snapshot}
 */
public final class IcebergFlatLayout extends IcebergBaseLayout {
    /**
     * @param tableAdapter The {@link IcebergTableAdapter} that will be used to access the table.
     * @param tableSnapshot The {@link Snapshot} from which to discover data files.
     * @param instructions The instructions for customizations while reading.
     */
    public IcebergFlatLayout(
<<<<<<< HEAD
            @NotNull final IcebergTableAdapter tableAdapter,
            @Nullable final Snapshot tableSnapshot,
            @NotNull final IcebergInstructions instructions,
=======
            @NotNull final TableDefinition tableDef,
            @NotNull final Table table,
            @NotNull final Snapshot tableSnapshot,
            @NotNull final FileIO fileIO,
            @NotNull final IcebergReadInstructions instructions,
>>>>>>> e2aba1f6
            @NotNull final DataInstructionsProviderLoader dataInstructionsProvider) {
        super(tableAdapter, tableSnapshot, instructions, dataInstructionsProvider);
    }

    @Override
    public String toString() {
        return IcebergFlatLayout.class.getSimpleName() + '[' + tableAdapter + ']';
    }

    @Override
    IcebergTableLocationKey keyFromDataFile(DataFile df, URI fileUri) {
        return locationKey(df.format(), fileUri, null);
    }
}<|MERGE_RESOLUTION|>--- conflicted
+++ resolved
@@ -25,17 +25,9 @@
      * @param instructions The instructions for customizations while reading.
      */
     public IcebergFlatLayout(
-<<<<<<< HEAD
             @NotNull final IcebergTableAdapter tableAdapter,
             @Nullable final Snapshot tableSnapshot,
-            @NotNull final IcebergInstructions instructions,
-=======
-            @NotNull final TableDefinition tableDef,
-            @NotNull final Table table,
-            @NotNull final Snapshot tableSnapshot,
-            @NotNull final FileIO fileIO,
             @NotNull final IcebergReadInstructions instructions,
->>>>>>> e2aba1f6
             @NotNull final DataInstructionsProviderLoader dataInstructionsProvider) {
         super(tableAdapter, tableSnapshot, instructions, dataInstructionsProvider);
     }
