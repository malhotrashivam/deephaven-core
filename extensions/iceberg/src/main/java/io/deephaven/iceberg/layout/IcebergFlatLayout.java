--- conflicted
+++ resolved
@@ -24,10 +24,6 @@
      */
     public IcebergFlatLayout(
             @NotNull final IcebergTableAdapter tableAdapter,
-<<<<<<< HEAD
-            @Nullable final Snapshot tableSnapshot,
-=======
->>>>>>> 703f5275
             @NotNull final IcebergReadInstructions instructions,
             @NotNull final DataInstructionsProviderLoader dataInstructionsProvider) {
         super(tableAdapter, instructions, dataInstructionsProvider);
