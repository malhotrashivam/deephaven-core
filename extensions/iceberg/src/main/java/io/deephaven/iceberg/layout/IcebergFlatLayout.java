//
// Copyright (c) 2016-2024 Deephaven Data Labs and Patent Pending
//
package io.deephaven.iceberg.layout;

import io.deephaven.engine.table.TableDefinition;
import io.deephaven.engine.table.impl.locations.impl.TableLocationKeyFinder;
import io.deephaven.iceberg.location.IcebergTableLocationKey;
<<<<<<< HEAD
import io.deephaven.iceberg.util.IcebergBaseInstructions;
=======
import io.deephaven.iceberg.util.IcebergInstructions;
import io.deephaven.iceberg.internal.DataInstructionsProviderLoader;
>>>>>>> 2075615d
import org.apache.iceberg.*;
import org.apache.iceberg.io.FileIO;
import org.jetbrains.annotations.NotNull;

import java.net.URI;

/**
 * Iceberg {@link TableLocationKeyFinder location finder} for tables without partitions that will discover data files
 * from a {@link Snapshot}
 */
public final class IcebergFlatLayout extends IcebergBaseLayout {
    /**
     * @param tableDef The {@link TableDefinition} that will be used for the table.
     * @param table The {@link Table} to discover locations for.
     * @param tableSnapshot The {@link Snapshot} from which to discover data files.
     * @param fileIO The file IO to use for reading manifest data files.
     * @param instructions The instructions for customizations while reading.
     */
    public IcebergFlatLayout(
            @NotNull final TableDefinition tableDef,
            @NotNull final Table table,
            @NotNull final Snapshot tableSnapshot,
            @NotNull final FileIO fileIO,
<<<<<<< HEAD
            @NotNull final IcebergBaseInstructions instructions) {
        super(tableDef, table, tableSnapshot, fileIO, instructions);
=======
            @NotNull final IcebergInstructions instructions,
            @NotNull final DataInstructionsProviderLoader dataInstructionsProvider) {
        super(tableDef, table, tableSnapshot, fileIO, instructions, dataInstructionsProvider);
>>>>>>> 2075615d
    }

    @Override
    public String toString() {
        return IcebergFlatLayout.class.getSimpleName() + '[' + table.name() + ']';
    }

    @Override
    IcebergTableLocationKey keyFromDataFile(DataFile df, URI fileUri) {
        return locationKey(df.format(), fileUri, null);
    }
}<|MERGE_RESOLUTION|>--- conflicted
+++ resolved
@@ -6,12 +6,8 @@
 import io.deephaven.engine.table.TableDefinition;
 import io.deephaven.engine.table.impl.locations.impl.TableLocationKeyFinder;
 import io.deephaven.iceberg.location.IcebergTableLocationKey;
-<<<<<<< HEAD
 import io.deephaven.iceberg.util.IcebergBaseInstructions;
-=======
-import io.deephaven.iceberg.util.IcebergInstructions;
 import io.deephaven.iceberg.internal.DataInstructionsProviderLoader;
->>>>>>> 2075615d
 import org.apache.iceberg.*;
 import org.apache.iceberg.io.FileIO;
 import org.jetbrains.annotations.NotNull;
@@ -35,14 +31,9 @@
             @NotNull final Table table,
             @NotNull final Snapshot tableSnapshot,
             @NotNull final FileIO fileIO,
-<<<<<<< HEAD
-            @NotNull final IcebergBaseInstructions instructions) {
-        super(tableDef, table, tableSnapshot, fileIO, instructions);
-=======
-            @NotNull final IcebergInstructions instructions,
+            @NotNull final IcebergBaseInstructions instructions,
             @NotNull final DataInstructionsProviderLoader dataInstructionsProvider) {
         super(tableDef, table, tableSnapshot, fileIO, instructions, dataInstructionsProvider);
->>>>>>> 2075615d
     }
 
     @Override
