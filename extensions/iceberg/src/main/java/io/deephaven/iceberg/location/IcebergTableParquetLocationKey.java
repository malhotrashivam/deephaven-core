--- conflicted
+++ resolved
@@ -7,12 +7,9 @@
 import io.deephaven.engine.table.impl.locations.TableLocationKey;
 import io.deephaven.parquet.table.ParquetInstructions;
 import io.deephaven.parquet.table.location.ParquetTableLocationKey;
-<<<<<<< HEAD
 import org.apache.iceberg.DataFile;
 import org.apache.iceberg.ManifestFile;
-=======
 import io.deephaven.util.channel.SeekableChannelsProvider;
->>>>>>> 9692a029
 import org.jetbrains.annotations.NotNull;
 import org.jetbrains.annotations.Nullable;
 
@@ -68,9 +65,9 @@
             @NotNull final URI fileUri,
             final int order,
             @Nullable final Map<String, Comparable<?>> partitions,
-<<<<<<< HEAD
-            @NotNull final ParquetInstructions readInstructions) {
-        super(fileUri, order, partitions, readInstructions);
+            @NotNull final ParquetInstructions readInstructions,
+            @NotNull final SeekableChannelsProvider channelsProvider) {
+        super(fileUri, order, partitions, channelsProvider);
 
         // Files with unknown sequence numbers should be ordered last.
         dataSequenceNumber = dataFile.dataSequenceNumber() != null ? dataFile.dataSequenceNumber() : Long.MAX_VALUE;
@@ -81,11 +78,6 @@
 
         manifestSequenceNumber = manifestFile.sequenceNumber();
 
-=======
-            @NotNull final ParquetInstructions readInstructions,
-            @NotNull final SeekableChannelsProvider channelsProvider) {
-        super(fileUri, order, partitions, channelsProvider);
->>>>>>> 9692a029
         this.readInstructions = readInstructions;
     }
 
