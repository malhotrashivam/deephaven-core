//
// Copyright (c) 2016-2024 Deephaven Data Labs and Patent Pending
//
package io.deephaven.iceberg.util;

import io.deephaven.engine.rowset.RowSetFactory;
import io.deephaven.engine.table.*;
import io.deephaven.engine.table.impl.QueryTable;
import io.deephaven.engine.table.impl.sources.InMemoryColumnSource;
import io.deephaven.iceberg.internal.DataInstructionsProviderLoader;
import io.deephaven.iceberg.internal.DataInstructionsProviderPlugin;
<<<<<<< HEAD
import io.deephaven.util.annotations.VisibleForTesting;
=======
import io.deephaven.iceberg.layout.IcebergFlatLayout;
import io.deephaven.iceberg.layout.IcebergKeyValuePartitionedLayout;
import io.deephaven.iceberg.location.IcebergTableLocationFactory;
import io.deephaven.iceberg.location.IcebergTableLocationKey;
import io.deephaven.parquet.table.ParquetInstructions;
import io.deephaven.parquet.table.ParquetTools;
import io.deephaven.time.DateTimeUtils;
import io.deephaven.util.annotations.VisibleForTesting;
import org.apache.iceberg.AppendFiles;
import org.apache.iceberg.DataFile;
import org.apache.iceberg.DataFiles;
import org.apache.iceberg.FileFormat;
import org.apache.iceberg.OverwriteFiles;
import org.apache.iceberg.PartitionData;
import org.apache.iceberg.PartitionField;
import org.apache.iceberg.PartitionSpec;
import org.apache.iceberg.Schema;
import org.apache.iceberg.Snapshot;
import org.apache.iceberg.TableProperties;
import org.apache.iceberg.Transaction;
import org.apache.iceberg.UpdatePartitionSpec;
import org.apache.iceberg.UpdateSchema;
>>>>>>> e2aba1f6
import org.apache.iceberg.catalog.Catalog;
import org.apache.iceberg.catalog.Namespace;
import org.apache.iceberg.catalog.SupportsNamespaces;
import org.apache.iceberg.catalog.TableIdentifier;
<<<<<<< HEAD
import org.jetbrains.annotations.NotNull;
=======
import org.apache.iceberg.exceptions.AlreadyExistsException;
import org.apache.iceberg.exceptions.NamespaceNotEmptyException;
>>>>>>> e2aba1f6
import org.apache.iceberg.rest.RESTCatalog;
import org.apache.iceberg.rest.ResourcePaths;

<<<<<<< HEAD
import java.util.*;
=======
import java.net.URI;
import java.time.Instant;
import java.util.*;
import java.util.stream.Collectors;
import java.util.stream.Stream;

import static io.deephaven.iceberg.base.IcebergUtils.SpecAndSchema;
import static io.deephaven.iceberg.base.IcebergUtils.convertToDHType;
import static io.deephaven.iceberg.base.IcebergUtils.allDataFiles;
import static io.deephaven.iceberg.base.IcebergUtils.createSpecAndSchema;
import static io.deephaven.iceberg.base.IcebergUtils.partitionDataFromPaths;
import static io.deephaven.iceberg.base.IcebergUtils.verifyAppendCompatibility;
import static io.deephaven.iceberg.base.IcebergUtils.verifyOverwriteCompatibility;
>>>>>>> e2aba1f6

public class IcebergCatalogAdapter {

    @VisibleForTesting
    static final TableDefinition NAMESPACE_DEFINITION = TableDefinition.of(
            ColumnDefinition.ofString("Namespace"),
            ColumnDefinition.fromGenericType("NamespaceObject", Namespace.class));

    @VisibleForTesting
    static final TableDefinition TABLES_DEFINITION = TableDefinition.of(
            ColumnDefinition.ofString("Namespace"),
            ColumnDefinition.ofString("TableName"),
            ColumnDefinition.fromGenericType("TableIdentifierObject", TableIdentifier.class));

<<<<<<< HEAD
=======
    @VisibleForTesting
    static final TableDefinition SNAPSHOT_DEFINITION = TableDefinition.of(
            ColumnDefinition.ofLong("Id"),
            ColumnDefinition.ofTime("Timestamp"),
            ColumnDefinition.ofString("Operation"),
            ColumnDefinition.fromGenericType("Summary", Map.class),
            ColumnDefinition.fromGenericType("SnapshotObject", Snapshot.class));

    private static final String DEFAULT_GENERATED_FILE_FORMAT = "parquet";

>>>>>>> e2aba1f6
    private final Catalog catalog;

    private final DataInstructionsProviderLoader dataInstructionsProvider;

    /**
     * Construct an IcebergCatalogAdapter from a Catalog. The properties supplied are provided to support
     * {@link DataInstructionsProviderPlugin} resolution. In the case where {@code catalog} is a {@link RESTCatalog},
     * {@link RESTCatalog#properties()} will be used instead.
     *
     * @param catalog the catalog
     * @return the catalog adapter
     */
    static IcebergCatalogAdapter of(Catalog catalog, Map<String, String> properties) {
        if (catalog instanceof RESTCatalog) {
            return of((RESTCatalog) catalog);
        }
        return new IcebergCatalogAdapter(catalog, properties);
    }

    /**
     * Construct an IcebergCatalogAdapter from a REST catalog. This passes along {@link RESTCatalog#properties()} which
     * will include any additional properties the REST Catalog implementation sent back as part of the initial
     * {@link ResourcePaths#config() config} call. These properties will be used for resolving
     * {@link io.deephaven.iceberg.internal.DataInstructionsProviderPlugin}.
     *
     * @param restCatalog the rest catalog
     * @return the catalog adapter
     */
    static IcebergCatalogAdapter of(RESTCatalog restCatalog) {
        return new IcebergCatalogAdapter(restCatalog, restCatalog.properties());
    }

    /**
     * Construct an IcebergCatalogAdapter from a catalog.
     *
     * @deprecated use a method or constructor which is more explicit about the properties it uses
     */
    @Deprecated(forRemoval = true)
    IcebergCatalogAdapter(@NotNull final Catalog catalog) {
        this(catalog, Map.of());
    }

    /**
     * Construct an IcebergCatalogAdapter from a catalog and property collection.
     */
    IcebergCatalogAdapter(
            @NotNull final Catalog catalog,
            @NotNull final Map<String, String> properties) {
        this.catalog = catalog;

        dataInstructionsProvider = DataInstructionsProviderLoader.create(Map.copyOf(properties));
    }

<<<<<<< HEAD
=======
    /**
     * Create a single {@link TableDefinition} from a given Schema, PartitionSpec, and TableDefinition. Takes into
     * account {@link Map<> column rename instructions}
     *
     * @param schema The schema of the table.
     * @param partitionSpec The partition specification of the table.
     * @param userTableDef The table definition.
     * @param columnRename The map for renaming columns.
     * @return The generated TableDefinition.
     */
    private static TableDefinition fromSchema(
            @NotNull final Schema schema,
            @NotNull final PartitionSpec partitionSpec,
            @Nullable final TableDefinition userTableDef,
            @NotNull final Map<String, String> columnRename) {

        final Set<String> columnNames = userTableDef != null
                ? userTableDef.getColumnNameSet()
                : null;

        final Set<String> partitionNames =
                partitionSpec.fields().stream()
                        .map(PartitionField::name)
                        .map(colName -> columnRename.getOrDefault(colName, colName))
                        .collect(Collectors.toSet());

        final List<ColumnDefinition<?>> columns = new ArrayList<>();

        for (final Types.NestedField field : schema.columns()) {
            final String name = columnRename.getOrDefault(field.name(), field.name());
            // Skip columns that are not in the provided table definition.
            if (columnNames != null && !columnNames.contains(name)) {
                continue;
            }
            final Type type = field.type();
            final io.deephaven.qst.type.Type<?> qstType = convertToDHType(type);
            final ColumnDefinition<?> column;
            if (partitionNames.contains(name)) {
                column = ColumnDefinition.of(name, qstType).withPartitioning();
            } else {
                column = ColumnDefinition.of(name, qstType);
            }
            columns.add(column);
        }

        final TableDefinition icebergTableDef = TableDefinition.of(columns);
        if (userTableDef == null) {
            return icebergTableDef;
        }

        // If the user supplied a table definition, make sure it's fully compatible.
        final TableDefinition tableDef = icebergTableDef.checkCompatibility(userTableDef);

        // Ensure that the user has not marked non-partitioned columns as partitioned.
        final Set<String> userPartitionColumns = userTableDef.getPartitioningColumns().stream()
                .map(ColumnDefinition::getName)
                .collect(Collectors.toSet());
        final Set<String> partitionColumns = tableDef.getPartitioningColumns().stream()
                .map(ColumnDefinition::getName)
                .collect(Collectors.toSet());

        // The working partitioning column set must be a super-set of the user-supplied set.
        if (!partitionColumns.containsAll(userPartitionColumns)) {
            final Set<String> invalidColumns = new HashSet<>(userPartitionColumns);
            invalidColumns.removeAll(partitionColumns);

            throw new TableDataException("The following columns are not partitioned in the Iceberg table: " +
                    invalidColumns);
        }
        return tableDef;
    }
>>>>>>> e2aba1f6

    /**
     * List all {@link Namespace namespaces} in the catalog. This method is only supported if the catalog implements
     * {@link SupportsNamespaces} for namespace discovery. See {@link SupportsNamespaces#listNamespaces(Namespace)}.
     *
     * @return A list of all namespaces.
     */
    public List<Namespace> listNamespaces() {
        return listNamespaces(Namespace.empty());
    }

    /**
     * List all {@link Namespace namespaces} in a given namespace. This method is only supported if the catalog
     * implements {@link SupportsNamespaces} for namespace discovery. See
     * {@link SupportsNamespaces#listNamespaces(Namespace)}.
     *
     * @param namespace The namespace to list namespaces in.
     * @return A list of all namespaces in the given namespace.
     */
    public List<Namespace> listNamespaces(@NotNull final Namespace namespace) {
        if (catalog instanceof SupportsNamespaces) {
            final SupportsNamespaces nsCatalog = (SupportsNamespaces) catalog;
            return nsCatalog.listNamespaces(namespace);
        }
        throw new UnsupportedOperationException(String.format(
                "%s does not implement org.apache.iceberg.catalog.SupportsNamespaces", catalog.getClass().getName()));
    }

    /**
     * List all {@link Namespace namespaces} in the catalog as a Deephaven {@link Table table}. The resulting table will
     * be static and contain the same information as {@link #listNamespaces()}.
     *
     * @return A {@link Table table} of all namespaces.
     */
    public Table namespaces() {
        return namespaces(Namespace.empty());
    }

    /**
     * List all {@link Namespace namespaces} in a given namespace as a Deephaven {@link Table table}. The resulting
     * table will be static and contain the same information as {@link #listNamespaces(Namespace)}.
     *
     * @return A {@link Table table} of all namespaces.
     */
    public Table namespaces(@NotNull final Namespace namespace) {
        final List<Namespace> namespaces = listNamespaces(namespace);
        final long size = namespaces.size();

        // Create and return a table containing the namespaces as strings
        final Map<String, ColumnSource<?>> columnSourceMap = new LinkedHashMap<>();

        // Create the column source(s)
        final String[] namespaceArr = new String[(int) size];
        columnSourceMap.put("Namespace",
                InMemoryColumnSource.getImmutableMemoryColumnSource(namespaceArr, String.class, null));

        final Namespace[] namespaceObjectArr = new Namespace[(int) size];
        columnSourceMap.put("NamespaceObject",
                InMemoryColumnSource.getImmutableMemoryColumnSource(namespaceObjectArr, Namespace.class, null));

        // Populate the column source arrays
        for (int i = 0; i < size; i++) {
            final Namespace ns = namespaces.get(i);
            namespaceArr[i] = ns.toString();
            namespaceObjectArr[i] = ns;
        }

        // Create and return the table
        return new QueryTable(NAMESPACE_DEFINITION, RowSetFactory.flat(size).toTracking(), columnSourceMap);
    }

    /**
     * List all {@link Namespace namespaces} in a given namespace as a Deephaven {@link Table table}. The resulting
     * table will be static and contain the same information as {@link #listNamespaces(Namespace)}.
     *
     * @return A {@link Table table} of all namespaces.
     */
    @SuppressWarnings("unused")
    public Table namespaces(@NotNull final String... namespace) {
        return namespaces(Namespace.of(namespace));
    }

    /**
     * List all Iceberg {@link TableIdentifier tables} in a given namespace.
     *
     * @param namespace The namespace to list tables in.
     * @return A list of all tables in the given namespace.
     */
    public List<TableIdentifier> listTables(@NotNull final Namespace namespace) {
        return catalog.listTables(namespace);
    }

    /**
     * List all Iceberg {@link TableIdentifier tables} in a given namespace as a Deephaven {@link Table table}. The
     * resulting table will be static and contain the same information as {@link #listTables(Namespace)}.
     *
     * @param namespace The namespace from which to gather the tables
     * @return A list of all tables in the given namespace.
     */
    public Table tables(@NotNull final Namespace namespace) {
        final List<TableIdentifier> tableIdentifiers = listTables(namespace);
        final long size = tableIdentifiers.size();

        // Create and return a table containing the namespaces as strings
        final Map<String, ColumnSource<?>> columnSourceMap = new LinkedHashMap<>();

        // Create the column source(s)
        final String[] namespaceArr = new String[(int) size];
        columnSourceMap.put("Namespace",
                InMemoryColumnSource.getImmutableMemoryColumnSource(namespaceArr, String.class, null));

        final String[] tableNameArr = new String[(int) size];
        columnSourceMap.put("TableName",
                InMemoryColumnSource.getImmutableMemoryColumnSource(tableNameArr, String.class, null));

        final TableIdentifier[] tableIdentifierArr = new TableIdentifier[(int) size];
        columnSourceMap.put("TableIdentifierObject",
                InMemoryColumnSource.getImmutableMemoryColumnSource(tableIdentifierArr, TableIdentifier.class, null));

        // Populate the column source arrays
        for (int i = 0; i < size; i++) {
            final TableIdentifier tableIdentifier = tableIdentifiers.get(i);
            namespaceArr[i] = tableIdentifier.namespace().toString();
            tableNameArr[i] = tableIdentifier.name();
            tableIdentifierArr[i] = tableIdentifier;
        }

        // Create and return the table
        return new QueryTable(TABLES_DEFINITION, RowSetFactory.flat(size).toTracking(), columnSourceMap);
    }

<<<<<<< HEAD
    public Table tables(@NotNull final String... namespace) {
        return tables(Namespace.of(namespace));
=======
    public Table listTablesAsTable(@NotNull final String... namespace) {
        return listTablesAsTable(Namespace.of(namespace));
    }

    /**
     * List all {@link Snapshot snapshots} of a given Iceberg table.
     *
     * @param tableIdentifier The identifier of the table from which to gather snapshots.
     * @return A list of all snapshots of the given table.
     */
    public List<Snapshot> listSnapshots(@NotNull final TableIdentifier tableIdentifier) {
        final List<Snapshot> snapshots = new ArrayList<>();
        catalog.loadTable(tableIdentifier).snapshots().forEach(snapshots::add);
        return snapshots;
    }

    /**
     * List all {@link Snapshot snapshots} of a given Iceberg table as a Deephaven {@link Table table}. The resulting
     * table will be static and contain the same information as {@link #listSnapshots(TableIdentifier)}.
     *
     * @param tableIdentifier The identifier of the table from which to gather snapshots.
     * @return A list of all tables in the given namespace.
     */
    public Table listSnapshotsAsTable(@NotNull final TableIdentifier tableIdentifier) {
        final List<Snapshot> snapshots = listSnapshots(tableIdentifier);
        final long size = snapshots.size();

        // Create and return a table containing the namespaces as strings
        final Map<String, ColumnSource<?>> columnSourceMap = new LinkedHashMap<>();

        // Create the column source(s)
        final long[] idArr = new long[(int) size];
        columnSourceMap.put("Id", InMemoryColumnSource.getImmutableMemoryColumnSource(idArr, long.class, null));

        final long[] timestampArr = new long[(int) size];
        columnSourceMap.put("Timestamp",
                InMemoryColumnSource.getImmutableMemoryColumnSource(timestampArr, Instant.class, null));

        final String[] operatorArr = new String[(int) size];
        columnSourceMap.put("Operation",
                InMemoryColumnSource.getImmutableMemoryColumnSource(operatorArr, String.class, null));

        final Map<String, String>[] summaryArr = new Map[(int) size];
        columnSourceMap.put("Summary",
                InMemoryColumnSource.getImmutableMemoryColumnSource(summaryArr, Map.class, null));

        final Snapshot[] snapshotArr = new Snapshot[(int) size];
        columnSourceMap.put("SnapshotObject",
                InMemoryColumnSource.getImmutableMemoryColumnSource(snapshotArr, Snapshot.class, null));

        // Populate the column source(s)
        for (int i = 0; i < size; i++) {
            final Snapshot snapshot = snapshots.get(i);
            idArr[i] = snapshot.snapshotId();
            // Provided as millis from epoch, convert to nanos
            timestampArr[i] = DateTimeUtils.millisToNanos(snapshot.timestampMillis());
            operatorArr[i] = snapshot.operation();
            summaryArr[i] = snapshot.summary();
            snapshotArr[i] = snapshot;
        }

        // Create and return the table
        return new QueryTable(SNAPSHOT_DEFINITION, RowSetFactory.flat(size).toTracking(), columnSourceMap);
    }

    /**
     * List all {@link Snapshot snapshots} of a given Iceberg table as a Deephaven {@link Table table}. The resulting
     * table will be static and contain the same information as {@link #listSnapshots(TableIdentifier)}.
     *
     * @param tableIdentifier The identifier of the table from which to gather snapshots.
     * @return A list of all tables in the given namespace.
     */
    public Table listSnapshotsAsTable(@NotNull final String tableIdentifier) {
        return listSnapshotsAsTable(TableIdentifier.parse(tableIdentifier));
    }

    /**
     * Get a specific {@link Snapshot snapshot} of a given Iceberg table (or null if it does not exist).
     *
     * @param tableIdentifier The identifier of the table from which to gather snapshots
     * @param snapshotId The id of the snapshot to retrieve
     * @return The snapshot with the given id, or null if it does not exist
     */
    private Snapshot getSnapshot(@NotNull final TableIdentifier tableIdentifier, final long snapshotId) {
        return listSnapshots(tableIdentifier).stream()
                .filter(snapshot -> snapshot.snapshotId() == snapshotId)
                .findFirst()
                .orElse(null);
    }

    /**
     * Get a legalized column rename map from a table schema and user instructions.
     */
    private Map<String, String> getRenameColumnMap(
            @NotNull final org.apache.iceberg.Table table,
            @NotNull final Schema schema,
            @NotNull final IcebergReadInstructions instructions) {

        final Set<String> takenNames = new HashSet<>();

        // Map all the column names in the schema to their legalized names.
        final Map<String, String> legalizedColumnRenames = new HashMap<>();

        // Validate user-supplied names meet legalization instructions
        for (final Map.Entry<String, String> entry : instructions.columnRenames().entrySet()) {
            final String destinationName = entry.getValue();
            if (!NameValidator.isValidColumnName(destinationName)) {
                throw new TableDataException(
                        String.format("%s - invalid column name provided (%s)", table, destinationName));
            }
            // Add these renames to the legalized list.
            legalizedColumnRenames.put(entry.getKey(), destinationName);
            takenNames.add(destinationName);
        }

        for (final Types.NestedField field : schema.columns()) {
            final String name = field.name();
            // Do we already have a valid rename for this column from the user or a partitioned column?
            if (!legalizedColumnRenames.containsKey(name)) {
                final String legalizedName =
                        NameValidator.legalizeColumnName(name, s -> s.replace(" ", "_"), takenNames);
                if (!legalizedName.equals(name)) {
                    legalizedColumnRenames.put(name, legalizedName);
                    takenNames.add(legalizedName);
                }
            }
        }

        return legalizedColumnRenames;
    }

    /**
     * Return {@link TableDefinition table definition} for a given Iceberg table, with optional instructions for
     * customizations while reading.
     *
     * @param tableIdentifier The identifier of the table to load
     * @param instructions The instructions for customizations while reading
     * @return The table definition
     */
    public TableDefinition getTableDefinition(
            @NotNull final String tableIdentifier,
            @Nullable final IcebergReadInstructions instructions) {
        final TableIdentifier tableId = TableIdentifier.parse(tableIdentifier);
        // Load the table from the catalog.
        return getTableDefinition(tableId, instructions);
    }

    /**
     * Return {@link TableDefinition table definition} for a given Iceberg table, with optional instructions for
     * customizations while reading.
     *
     * @param tableIdentifier The identifier of the table to load
     * @param instructions The instructions for customizations while reading
     * @return The table definition
     */
    public TableDefinition getTableDefinition(
            @NotNull final TableIdentifier tableIdentifier,
            @Nullable final IcebergReadInstructions instructions) {
        // Load the table from the catalog.
        return getTableDefinitionInternal(tableIdentifier, null, instructions);
    }

    /**
     * Return {@link TableDefinition table definition} for a given Iceberg table and snapshot id, with optional
     * instructions for customizations while reading.
     *
     * @param tableIdentifier The identifier of the table to load
     * @param snapshotId The identifier of the snapshot to load
     * @param instructions The instructions for customizations while reading
     * @return The table definition
     */
    public TableDefinition getTableDefinition(
            @NotNull final String tableIdentifier,
            final long snapshotId,
            @Nullable final IcebergReadInstructions instructions) {
        final TableIdentifier tableId = TableIdentifier.parse(tableIdentifier);

        // Find the snapshot with the given snapshot id
        final Snapshot tableSnapshot = getSnapshot(tableId, snapshotId);
        if (tableSnapshot == null) {
            throw new IllegalArgumentException("Snapshot with id " + snapshotId + " not found");
        }

        // Load the table from the catalog.
        return getTableDefinition(tableId, tableSnapshot, instructions);
    }

    /**
     * Return {@link TableDefinition table definition} for a given Iceberg table and snapshot id, with optional
     * instructions for customizations while reading.
     *
     * @param tableIdentifier The identifier of the table to load
     * @param tableSnapshot The snapshot to load
     * @param instructions The instructions for customizations while reading
     * @return The table definition
     */
    public TableDefinition getTableDefinition(
            @NotNull final TableIdentifier tableIdentifier,
            @Nullable final Snapshot tableSnapshot,
            @Nullable final IcebergReadInstructions instructions) {
        // Load the table from the catalog.
        return getTableDefinitionInternal(tableIdentifier, tableSnapshot, instructions);
    }

    /**
     * Return {@link Table table} containing the {@link TableDefinition definition} of a given Iceberg table, with
     * optional instructions for customizations while reading.
     *
     * @param tableIdentifier The identifier of the table to load
     * @param instructions The instructions for customizations while reading
     * @return The table definition as a Deephaven table
     */
    public Table getTableDefinitionTable(
            @NotNull final String tableIdentifier,
            @Nullable final IcebergReadInstructions instructions) {
        final TableIdentifier tableId = TableIdentifier.parse(tableIdentifier);
        return getTableDefinitionTable(tableId, instructions);
    }

    /**
     * Return {@link Table table} containing the {@link TableDefinition definition} of a given Iceberg table, with
     * optional instructions for customizations while reading.
     *
     * @param tableIdentifier The identifier of the table to load
     * @param instructions The instructions for customizations while reading
     * @return The table definition as a Deephaven table
     */
    public Table getTableDefinitionTable(
            @NotNull final TableIdentifier tableIdentifier,
            @Nullable final IcebergReadInstructions instructions) {
        final TableDefinition definition = getTableDefinition(tableIdentifier, instructions);
        return TableTools.metaTable(definition);
    }

    /**
     * Return {@link Table table} containing the {@link TableDefinition definition} of a given Iceberg table and
     * snapshot id, with optional instructions for customizations while reading.
     *
     * @param tableIdentifier The identifier of the table to load
     * @param snapshotId The identifier of the snapshot to load
     * @param instructions The instructions for customizations while reading
     * @return The table definition as a Deephaven table
     */
    public Table getTableDefinitionTable(
            @NotNull final String tableIdentifier,
            final long snapshotId,
            @Nullable final IcebergReadInstructions instructions) {
        final TableIdentifier tableId = TableIdentifier.parse(tableIdentifier);

        // Find the snapshot with the given snapshot id
        final Snapshot tableSnapshot = getSnapshot(tableId, snapshotId);
        if (tableSnapshot == null) {
            throw new IllegalArgumentException("Snapshot with id " + snapshotId + " not found");
        }

        return getTableDefinitionTable(tableId, tableSnapshot, instructions);
    }

    /**
     * Return {@link Table table} containing the {@link TableDefinition definition} of a given Iceberg table and
     * snapshot id, with optional instructions for customizations while reading.
     *
     * @param tableIdentifier The identifier of the table to load
     * @param tableSnapshot The snapshot to load
     * @param instructions The instructions for customizations while reading
     * @return The table definition as a Deephaven table
     */
    public Table getTableDefinitionTable(
            @NotNull final TableIdentifier tableIdentifier,
            @Nullable final Snapshot tableSnapshot,
            @Nullable final IcebergReadInstructions instructions) {
        final TableDefinition definition = getTableDefinition(tableIdentifier, tableSnapshot, instructions);
        return TableTools.metaTable(definition);
    }

    /**
     * Internal method to create a {@link TableDefinition} from the table schema, snapshot and user instructions.
     */
    private TableDefinition getTableDefinitionInternal(
            @NotNull final TableIdentifier tableIdentifier,
            @Nullable final Snapshot tableSnapshot,
            @Nullable final IcebergReadInstructions instructions) {
        final org.apache.iceberg.Table table = catalog.loadTable(tableIdentifier);
        if (table == null) {
            throw new IllegalArgumentException("Table not found: " + tableIdentifier);
        }

        final Snapshot snapshot = tableSnapshot != null ? tableSnapshot : table.currentSnapshot();
        final Schema schema = snapshot != null ? table.schemas().get(snapshot.schemaId()) : table.schema();

        final IcebergReadInstructions userInstructions =
                instructions == null ? IcebergReadInstructions.DEFAULT : instructions;

        return fromSchema(schema,
                table.spec(),
                userInstructions.tableDefinition().orElse(null),
                getRenameColumnMap(table, schema, userInstructions));
>>>>>>> e2aba1f6
    }

    /**
     * Load an Iceberg table from the catalog.
     *
     * @param tableIdentifier The identifier of the table to load.
     * @return The {@link IcebergTableAdapter table adapter} for the Iceberg table.
     */
<<<<<<< HEAD
    public IcebergTableAdapter loadTable(final String tableIdentifier) {
        return loadTable(TableIdentifier.parse(tableIdentifier));
=======
    public Table readTable(
            @NotNull final TableIdentifier tableIdentifier,
            @Nullable final IcebergReadInstructions instructions) {
        return readTableInternal(tableIdentifier, null, instructions);
>>>>>>> e2aba1f6
    }

    /**
     * Load an Iceberg table from the catalog.
     *
     * @param tableIdentifier The identifier of the table to load.
     * @return The {@link IcebergTableAdapter table adapter} for the Iceberg table.
     */
<<<<<<< HEAD
    public IcebergTableAdapter loadTable(@NotNull final TableIdentifier tableIdentifier) {
=======
    public Table readTable(
            @NotNull final String tableIdentifier,
            @Nullable final IcebergReadInstructions instructions) {
        return readTable(TableIdentifier.parse(tableIdentifier), instructions);
    }

    /**
     * Retrieve a snapshot of an Iceberg table from the Iceberg catalog.
     *
     * @param tableIdentifier The table identifier to load
     * @param tableSnapshotId The snapshot id to load
     * @return The loaded table
     * @throws IllegalArgumentException if the snapshot with the given id is not found
     */
    private Snapshot getTableSnapshot(@NotNull TableIdentifier tableIdentifier, long tableSnapshotId) {
        return listSnapshots(tableIdentifier).stream()
                .filter(snapshot -> snapshot.snapshotId() == tableSnapshotId)
                .findFirst()
                .orElseThrow(() -> new IllegalArgumentException(
                        "Snapshot with id " + tableSnapshotId + " for table " + tableIdentifier + " not found"));
    }

    /**
     * Read a static snapshot of an Iceberg table from the Iceberg catalog.
     *
     * @param tableIdentifier The table identifier to load
     * @param tableSnapshotId The snapshot id to load
     * @return The loaded table
     */
    public Table readTable(@NotNull final TableIdentifier tableIdentifier, final long tableSnapshotId) {
        // Find the snapshot with the given snapshot id
        final Snapshot tableSnapshot = getTableSnapshot(tableIdentifier, tableSnapshotId);

        return readTableInternal(tableIdentifier, tableSnapshot, null);
    }


    /**
     * Read a static snapshot of an Iceberg table from the Iceberg catalog.
     *
     * @param tableIdentifier The table identifier to load
     * @param tableSnapshotId The snapshot id to load
     * @return The loaded table
     */
    @SuppressWarnings("unused")
    public Table readTable(@NotNull final String tableIdentifier, final long tableSnapshotId) {
        final TableIdentifier tableId = TableIdentifier.parse(tableIdentifier);
        // Find the snapshot with the given snapshot id
        final Snapshot tableSnapshot = getTableSnapshot(tableId, tableSnapshotId);

        return readTableInternal(tableId, tableSnapshot, null);
    }

    /**
     * Read a static snapshot of an Iceberg table from the Iceberg catalog.
     *
     * @param tableIdentifier The table identifier to load
     * @param tableSnapshotId The snapshot id to load
     * @param instructions The instructions for customizations while reading
     * @return The loaded table
     */
    public Table readTable(
            @NotNull final TableIdentifier tableIdentifier,
            final long tableSnapshotId,
            @Nullable final IcebergReadInstructions instructions) {
        // Find the snapshot with the given snapshot id
        final Snapshot tableSnapshot = getSnapshot(tableIdentifier, tableSnapshotId);
        if (tableSnapshot == null) {
            throw new IllegalArgumentException("Snapshot with id " + tableSnapshotId + " not found");
        }
        return readTableInternal(tableIdentifier, tableSnapshot, instructions);
    }

    /**
     * Read a static snapshot of an Iceberg table from the Iceberg catalog.
     *
     * @param tableIdentifier The table identifier to load
     * @param tableSnapshotId The snapshot id to load
     * @param instructions The instructions for customizations while reading
     * @return The loaded table
     */
    public Table readTable(
            @NotNull final String tableIdentifier,
            final long tableSnapshotId,
            @Nullable final IcebergReadInstructions instructions) {
        return readTable(TableIdentifier.parse(tableIdentifier), tableSnapshotId, instructions);
    }

    /**
     * Read a static snapshot of an Iceberg table from the Iceberg catalog.
     *
     * @param tableIdentifier The table identifier to load
     * @param tableSnapshot The {@link Snapshot snapshot} to load
     * @param instructions The instructions for customizations while reading
     * @return The loaded table
     */
    public Table readTable(
            @NotNull final TableIdentifier tableIdentifier,
            @NotNull final Snapshot tableSnapshot,
            @Nullable final IcebergReadInstructions instructions) {
        return readTableInternal(tableIdentifier, tableSnapshot, instructions);
    }

    private Table readTableInternal(
            @NotNull final TableIdentifier tableIdentifier,
            @Nullable final Snapshot tableSnapshot,
            @Nullable final IcebergReadInstructions instructions) {
>>>>>>> e2aba1f6
        // Load the table from the catalog.
        final org.apache.iceberg.Table table = catalog.loadTable(tableIdentifier);
        if (table == null) {
            throw new IllegalArgumentException("Table not found: " + tableIdentifier);
        }
<<<<<<< HEAD
        return new IcebergTableAdapter(tableIdentifier, table, dataInstructionsProvider);
=======

        final Schema schema = tableSnapshot == null ? table.schema() : table.schemas().get(tableSnapshot.schemaId());

        // Do we want the latest or a specific snapshot?
        final Snapshot snapshot = tableSnapshot != null ? tableSnapshot : table.currentSnapshot();

        // Load the partitioning schema.
        final org.apache.iceberg.PartitionSpec partitionSpec = table.spec();

        // Get default instructions if none are provided
        final IcebergReadInstructions userInstructions =
                instructions == null ? IcebergReadInstructions.DEFAULT : instructions;

        // Get the user supplied table definition.
        final TableDefinition userTableDef = userInstructions.tableDefinition().orElse(null);

        // Map all the column names in the schema to their legalized names.
        final Map<String, String> legalizedColumnRenames = getRenameColumnMap(table, schema, userInstructions);

        // Get the table definition from the schema (potentially limited by the user supplied table definition and
        // applying column renames).
        final TableDefinition tableDef = fromSchema(schema, partitionSpec, userTableDef, legalizedColumnRenames);

        final String description;
        final TableLocationKeyFinder<IcebergTableLocationKey> keyFinder;
        final TableDataRefreshService refreshService;
        final UpdateSourceRegistrar updateSourceRegistrar;

        if (partitionSpec.isUnpartitioned()) {
            // Create the flat layout location key finder
            keyFinder = new IcebergFlatLayout(tableDef, table, snapshot, table.io(), userInstructions,
                    dataInstructionsProvider);
        } else {
            // Create the partitioning column location key finder
            keyFinder = new IcebergKeyValuePartitionedLayout(tableDef, table, snapshot, table.io(), partitionSpec,
                    userInstructions, dataInstructionsProvider);
        }

        refreshService = null;
        updateSourceRegistrar = null;
        description = "Read static Iceberg table with " + keyFinder;

        final AbstractTableLocationProvider locationProvider = new PollingTableLocationProvider<>(
                StandaloneTableKey.getInstance(),
                keyFinder,
                new IcebergTableLocationFactory(),
                refreshService);

        final PartitionAwareSourceTable result = new PartitionAwareSourceTable(
                tableDef,
                description,
                RegionedTableComponentFactoryImpl.INSTANCE,
                locationProvider,
                updateSourceRegistrar);

        return result;
>>>>>>> e2aba1f6
    }

    /**
     * Returns the underlying Iceberg {@link Catalog catalog} used by this adapter.
     */
    public Catalog catalog() {
        return catalog;
    }

    /**
     * Append the provided Deephaven table as a new partition to the existing Iceberg table in a single snapshot. This
     * will not change the schema of the existing table.
     *
     * @param icebergAppend The {@link IcebergAppend} object containing the data/instructions for writing
     */
    public void append(@NotNull final IcebergAppend icebergAppend) {
        writeImpl(TableIdentifier.parse(icebergAppend.tableIdentifier()),
                icebergAppend.dhTables(),
                icebergAppend.partitionPaths(),
                icebergAppend.instructions(),
                false,
                true);
    }

    /**
     * Overwrite the existing Iceberg table with the provided Deephaven tables in a single snapshot. This will overwrite
     * the schema of the existing table to match the provided Deephaven table if they do not match.
     * <p>
     * Overwriting a table while racing with other writers can lead to failure/undefined results.
     *
     * @param icebergOverwrite The {@link IcebergOverwrite} object containing the data/instructions for writing
     */
    public void overwrite(@NotNull final IcebergOverwrite icebergOverwrite) {
        writeImpl(TableIdentifier.parse(icebergOverwrite.tableIdentifier()),
                icebergOverwrite.dhTables(),
                icebergOverwrite.partitionPaths(),
                icebergOverwrite.instructions(),
                true,
                true);
    }

    /**
     * Writes data from Deephaven tables to an Iceberg table without creating a new snapshot. This method returns a list
     * of data files that were written. Users can use this list to create a transaction/snapshot if needed.
     *
     * @param icebergWriteDataFiles The {@link IcebergWriteDataFiles} object containing the data/instructions for
     *        writing
     */
    public List<DataFile> writeDataFiles(@NotNull final IcebergWriteDataFiles icebergWriteDataFiles) {
        return writeImpl(TableIdentifier.parse(icebergWriteDataFiles.tableIdentifier()),
                icebergWriteDataFiles.dhTables(),
                icebergWriteDataFiles.partitionPaths(),
                icebergWriteDataFiles.instructions(),
                false,
                false);
    }

    /**
     * Appends or overwrites data in an Iceberg table with the provided Deephaven tables.
     *
     * @param tableIdentifier The identifier for the Iceberg table to append to or overwrite
     * @param dhTables The Deephaven tables to write
     * @param instructions The instructions for customizations while writing, or null to use default instructions
     * @param overwrite If true, the existing data in the Iceberg table will be overwritten; if false, the data will be
     *        appended
     * @param addSnapshot If true, a new snapshot will be created in the Iceberg table with the written data
     *
     * @return A list of DataFile objects representing the written data files.
     */
    private List<DataFile> writeImpl(
            @NotNull final TableIdentifier tableIdentifier,
            @NotNull List<Table> dhTables,
            @NotNull final List<String> partitionPaths,
            @NotNull final IcebergWriteInstructions instructions,
            final boolean overwrite,
            final boolean addSnapshot) {
        if (overwrite && !addSnapshot) {
            throw new IllegalArgumentException("Cannot overwrite an Iceberg table without adding a snapshot");
        }
        if (dhTables.isEmpty()) {
            if (!overwrite) {
                // Nothing to append
                return Collections.emptyList();
            }
            // Overwrite with an empty table
            dhTables = List.of(TableTools.emptyTable(0));
        }

        IcebergParquetWriteInstructions writeInstructions = verifyWriteInstructions(instructions);

        // Don't verify schema by default if overwriting
        final boolean verifySchema = writeInstructions.verifySchema().orElse(!overwrite);

        final TableDefinition useDefinition;
        if (writeInstructions.tableDefinition().isPresent()) {
            useDefinition = writeInstructions.tableDefinition().get();
        } else {
            // Verify that all tables have the same definition
            final TableDefinition firstDefinition = dhTables.get(0).getDefinition();
            final int numTables = dhTables.size();
            for (int idx = 1; idx < numTables; idx++) {
                if (!firstDefinition.equals(dhTables.get(idx).getDefinition())) {
                    throw new IllegalArgumentException(
                            "All Deephaven tables must have the same definition, else table definition should be " +
                                    "provided when writing multiple tables with different definitions");
                }
            }
            useDefinition = firstDefinition;
            writeInstructions = writeInstructions.withTableDefinition(useDefinition);
        }

        // Try loading the table from the catalog, or create if required
        final org.apache.iceberg.Table icebergTable;
        final SpecAndSchema newSpecAndSchema;
        final List<PartitionData> partitionData;
        final boolean newNamespaceCreated;
        final boolean newTableCreated;
        if (catalog.tableExists(tableIdentifier)) {
            icebergTable = catalog.loadTable(tableIdentifier);
            if (overwrite) {
                verifyPartitionPathsIfOverwritingOrCreating(partitionPaths, writeInstructions);
                newSpecAndSchema = createSpecAndSchema(useDefinition, writeInstructions);
            } else {
                verifyPartitionPathsIfAppending(icebergTable, partitionPaths);
                // Same spec and schema as the existing table
                newSpecAndSchema = new SpecAndSchema(icebergTable.spec(), icebergTable.schema());
            }
            partitionData = partitionDataFromPaths(newSpecAndSchema.partitionSpec(), partitionPaths);
            newNamespaceCreated = false;
            newTableCreated = false;
            if (verifySchema) {
                try {
                    if (overwrite) {
                        verifyOverwriteCompatibility(icebergTable.schema(), newSpecAndSchema.schema());
                        verifyOverwriteCompatibility(icebergTable.spec(), newSpecAndSchema.partitionSpec());
                    } else {
                        verifyAppendCompatibility(icebergTable.schema(), useDefinition, writeInstructions);
                        verifyAppendCompatibility(icebergTable.spec(), useDefinition, writeInstructions);
                    }
                } catch (final IllegalArgumentException e) {
                    throw new IllegalArgumentException("Schema verification failed. Please provide a compatible " +
                            "schema or disable verification in the Iceberg instructions. See the linked exception " +
                            "for more details.", e);
                }
            }
        } else if (writeInstructions.createTableIfNotExist()) {
            verifyPartitionPathsIfOverwritingOrCreating(partitionPaths, writeInstructions);
            newNamespaceCreated = createNamespaceIfNotExists(tableIdentifier.namespace());
            newSpecAndSchema = createSpecAndSchema(useDefinition, writeInstructions);
            partitionData = partitionDataFromPaths(newSpecAndSchema.partitionSpec(), partitionPaths);
            icebergTable = createNewIcebergTable(tableIdentifier, newSpecAndSchema, writeInstructions);
            newTableCreated = true;
        } else {
            throw new IllegalArgumentException(
                    "Table does not exist: " + tableIdentifier + ", update the instructions " +
                            "to create the table if it does not exist and try again.");
        }
        final PartitionSpec newPartitionSpec = newSpecAndSchema.partitionSpec();
        try {
            final List<CompletedParquetWrite> parquetFileInfo =
                    writeParquet(icebergTable, newPartitionSpec, dhTables, partitionPaths, writeInstructions);
            final List<DataFile> appendFiles = dataFilesFromParquet(parquetFileInfo, partitionData, newPartitionSpec);
            if (addSnapshot) {
                commit(icebergTable, newSpecAndSchema, appendFiles, overwrite, verifySchema);
            }
            return appendFiles;
        } catch (final Throwable throwable) {
            if (newTableCreated) {
                // Delete it to avoid leaving a partial table in the catalog
                try {
                    catalog.dropTable(tableIdentifier, true);
                } catch (final RuntimeException dropException) {
                    throwable.addSuppressed(dropException);
                }
            }
            if (newNamespaceCreated) {
                // Delete it to avoid leaving a partial namespace in the catalog
                try {
                    dropNamespaceIfExists(tableIdentifier.namespace());
                } catch (final RuntimeException dropException) {
                    throwable.addSuppressed(dropException);
                }
            }
            throw throwable;
        }
    }

    private static void verifyPartitionPathsIfOverwritingOrCreating(
            @NotNull final Collection<String> partitionPaths,
            @NotNull final IcebergBaseInstructions instructions) {
        if (!partitionPaths.isEmpty()) {
            final TableDefinition tableDefinition = instructions.tableDefinition()
                    .orElseThrow(() -> new IllegalArgumentException("Table definition expected"));
            if (tableDefinition.getColumnStream().noneMatch(ColumnDefinition::isPartitioning)) {
                throw new IllegalArgumentException("Cannot write un-partitioned table to partition paths. Please " +
                        "remove partition paths from the Iceberg instructions or provide a table definition with " +
                        "partitioning columns.");
            }
        }
    }

    private static void verifyPartitionPathsIfAppending(
            final org.apache.iceberg.Table icebergTable,
            final Collection<String> partitionPaths) {
        if (icebergTable.spec().isPartitioned() && partitionPaths.isEmpty()) {
            throw new IllegalArgumentException("Cannot write data to an existing partitioned table without " +
                    "providing partition paths. Please provide partition paths in the Iceberg instructions.");
        } else if (!icebergTable.spec().isPartitioned() && !partitionPaths.isEmpty()) {
            throw new IllegalArgumentException("Cannot write data to an existing un-partitioned table with " +
                    "partition paths. Please remove partition paths from the Iceberg instructions.");
        }
    }

    private static IcebergParquetWriteInstructions verifyWriteInstructions(
            @NotNull final IcebergWriteInstructions instructions) {
        // We ony support writing to Parquet files
        if (!(instructions instanceof IcebergParquetWriteInstructions)) {
            throw new IllegalArgumentException("Unsupported instructions of class " + instructions.getClass() + " for" +
                    " writing Iceberg table, expected: " + IcebergParquetWriteInstructions.class);
        }
        return (IcebergParquetWriteInstructions) instructions;
    }

    private boolean createNamespaceIfNotExists(@NotNull final Namespace namespace) {
        if (catalog instanceof SupportsNamespaces) {
            final SupportsNamespaces nsCatalog = (SupportsNamespaces) catalog;
            try {
                nsCatalog.createNamespace(namespace);
                return true;
            } catch (final AlreadyExistsException | UnsupportedOperationException e) {
                return false;
            }
        }
        return false;
    }

    private boolean dropNamespaceIfExists(@NotNull final Namespace namespace) {
        if (catalog instanceof SupportsNamespaces) {
            final SupportsNamespaces nsCatalog = (SupportsNamespaces) catalog;
            try {
                return nsCatalog.dropNamespace(namespace);
            } catch (final NamespaceNotEmptyException e) {
                return false;
            }
        }
        return false;
    }

    private org.apache.iceberg.Table createNewIcebergTable(
            @NotNull final TableIdentifier tableIdentifier,
            @NotNull final SpecAndSchema specAndSchema,
            @NotNull final IcebergParquetWriteInstructions writeInstructions) {
        return catalog.createTable(tableIdentifier, specAndSchema.schema(), specAndSchema.partitionSpec(),
                Map.of(TableProperties.DEFAULT_FILE_FORMAT, DEFAULT_GENERATED_FILE_FORMAT));
    }

    private static class CompletedParquetWrite {
        private final URI destination;
        private final long numRows;
        private final long numBytes;

        private CompletedParquetWrite(final URI destination, final long numRows, final long numBytes) {
            this.destination = destination;
            this.numRows = numRows;
            this.numBytes = numBytes;
        }
    }

    @NotNull
    private static List<CompletedParquetWrite> writeParquet(
            @NotNull final org.apache.iceberg.Table icebergTable,
            @NotNull final PartitionSpec partitionSpec,
            @NotNull final List<Table> dhTables,
            @NotNull final List<String> partitionPaths,
            @NotNull final IcebergParquetWriteInstructions writeInstructions) {
        // Build the parquet instructions
        final List<CompletedParquetWrite> parquetFilesWritten = new ArrayList<>(dhTables.size());
        final ParquetInstructions.OnWriteCompleted onWriteCompleted =
                (destination, numRows, numBytes) -> parquetFilesWritten
                        .add(new CompletedParquetWrite(destination, numRows, numBytes));

        // Remove all partitioning columns from the table definition before writing parquet files
        TableDefinition parquetTableDefinition = writeInstructions.tableDefinition()
                .orElseThrow(() -> new IllegalArgumentException("Table definition expected"));
        if (partitionSpec.isPartitioned()) {
            parquetTableDefinition = TableDefinition.of(
                    parquetTableDefinition.getColumnStream()
                            .filter(columnDefinition -> !columnDefinition.isPartitioning())
                            .collect(Collectors.toList()));
        }
        final ParquetInstructions parquetInstructions = writeInstructions.toParquetInstructions(
                onWriteCompleted, parquetTableDefinition, icebergTable.schema().idToName());

        // Write the data to parquet files
        int count = 0;
        for (int idx = 0; idx < dhTables.size(); idx++) {
            final Table dhTable = dhTables.get(idx);
            if (dhTable.numColumns() == 0) {
                // Skip writing empty tables with no columns
                continue;
            }
            final String fileName = String.format(
                    "00000-%d-%s.parquet",
                    count++,
                    UUID.randomUUID());
            final String relativePath;
            if (partitionSpec.isPartitioned()) {
                relativePath = String.format("%s/%s", partitionPaths.get(idx), fileName);
            } else {
                relativePath = fileName;
            }
            final String newDataLocation = icebergTable.locationProvider().newDataLocation(relativePath);
            ParquetTools.writeTable(dhTable, newDataLocation, parquetInstructions);
        }
        return parquetFilesWritten;
    }

    /**
     * Commit the changes to the Iceberg table by creating a snapshot.
     */
    private static void commit(
            @NotNull final org.apache.iceberg.Table icebergTable,
            @NotNull final SpecAndSchema newSpecAndSchema,
            @NotNull final Iterable<DataFile> appendFiles,
            final boolean overwrite,
            final boolean schemaVerified) {
        final Transaction icebergTransaction = icebergTable.newTransaction();
        final Snapshot currentSnapshot = icebergTable.currentSnapshot();
        // For a null current snapshot, we are creating a new table. So we can just append instead of overwriting.
        if (overwrite && currentSnapshot != null) {
            // Fail if the table gets changed concurrently
            final OverwriteFiles overwriteFiles = icebergTransaction.newOverwrite()
                    .validateFromSnapshot(currentSnapshot.snapshotId())
                    .validateNoConflictingDeletes()
                    .validateNoConflictingData();

            // Delete all the existing data files in the table
            try (final Stream<DataFile> dataFiles = allDataFiles(icebergTable, currentSnapshot)) {
                dataFiles.forEach(overwriteFiles::deleteFile);
            }
            appendFiles.forEach(overwriteFiles::addFile);
            overwriteFiles.commit();

            // Update the spec and schema of the existing table.
            // If we have already verified the schema, we don't need to update it.
            if (!schemaVerified) {
                if (!icebergTable.schema().sameSchema(newSpecAndSchema.schema())) {
                    final UpdateSchema updateSchema = icebergTransaction.updateSchema().allowIncompatibleChanges();
                    icebergTable.schema().columns().stream()
                            .map(Types.NestedField::name)
                            .forEach(updateSchema::deleteColumn);
                    newSpecAndSchema.schema().columns()
                            .forEach(column -> updateSchema.addColumn(column.name(), column.type()));
                    updateSchema.commit();
                }
                if (!icebergTable.spec().compatibleWith(newSpecAndSchema.partitionSpec())) {
                    final UpdatePartitionSpec updateSpec = icebergTransaction.updateSpec();
                    icebergTable.spec().fields().forEach(field -> updateSpec.removeField(field.name()));
                    newSpecAndSchema.partitionSpec().fields().forEach(field -> updateSpec.addField(field.name()));
                    updateSpec.commit();
                }
            }
        } else {
            // Append the new data files to the table
            final AppendFiles append = icebergTransaction.newAppend();
            appendFiles.forEach(append::appendFile);
            append.commit();
        }

        // Commit the transaction, creating new snapshot for append/overwrite.
        // Note that no new snapshot will be created for the schema change.
        icebergTransaction.commitTransaction();
    }

    /**
     * Generate a list of {@link DataFile} objects from a list of parquet files written.
     */
    private static List<DataFile> dataFilesFromParquet(
            @NotNull final List<CompletedParquetWrite> parquetFilesWritten,
            @NotNull final List<PartitionData> partitionDataList,
            @NotNull final PartitionSpec partitionSpec) {
        final int numFiles = parquetFilesWritten.size();
        final List<DataFile> dataFiles = new ArrayList<>(numFiles);
        for (int idx = 0; idx < numFiles; idx++) {
            final CompletedParquetWrite completedWrite = parquetFilesWritten.get(idx);
            final DataFiles.Builder dataFileBuilder = DataFiles.builder(partitionSpec)
                    .withPath(completedWrite.destination.toString())
                    .withFormat(FileFormat.PARQUET)
                    .withRecordCount(completedWrite.numRows)
                    .withFileSizeInBytes(completedWrite.numBytes);
            if (partitionSpec.isPartitioned()) {
                dataFileBuilder.withPartition(partitionDataList.get(idx));
            }
            dataFiles.add(dataFileBuilder.build());
        }
        return dataFiles;
    }
}<|MERGE_RESOLUTION|>--- conflicted
+++ resolved
@@ -7,64 +7,26 @@
 import io.deephaven.engine.table.*;
 import io.deephaven.engine.table.impl.QueryTable;
 import io.deephaven.engine.table.impl.sources.InMemoryColumnSource;
+import io.deephaven.iceberg.base.IcebergUtils;
 import io.deephaven.iceberg.internal.DataInstructionsProviderLoader;
 import io.deephaven.iceberg.internal.DataInstructionsProviderPlugin;
-<<<<<<< HEAD
 import io.deephaven.util.annotations.VisibleForTesting;
-=======
-import io.deephaven.iceberg.layout.IcebergFlatLayout;
-import io.deephaven.iceberg.layout.IcebergKeyValuePartitionedLayout;
-import io.deephaven.iceberg.location.IcebergTableLocationFactory;
-import io.deephaven.iceberg.location.IcebergTableLocationKey;
-import io.deephaven.parquet.table.ParquetInstructions;
-import io.deephaven.parquet.table.ParquetTools;
-import io.deephaven.time.DateTimeUtils;
-import io.deephaven.util.annotations.VisibleForTesting;
-import org.apache.iceberg.AppendFiles;
-import org.apache.iceberg.DataFile;
-import org.apache.iceberg.DataFiles;
-import org.apache.iceberg.FileFormat;
-import org.apache.iceberg.OverwriteFiles;
-import org.apache.iceberg.PartitionData;
-import org.apache.iceberg.PartitionField;
 import org.apache.iceberg.PartitionSpec;
 import org.apache.iceberg.Schema;
-import org.apache.iceberg.Snapshot;
 import org.apache.iceberg.TableProperties;
-import org.apache.iceberg.Transaction;
-import org.apache.iceberg.UpdatePartitionSpec;
-import org.apache.iceberg.UpdateSchema;
->>>>>>> e2aba1f6
 import org.apache.iceberg.catalog.Catalog;
 import org.apache.iceberg.catalog.Namespace;
 import org.apache.iceberg.catalog.SupportsNamespaces;
 import org.apache.iceberg.catalog.TableIdentifier;
-<<<<<<< HEAD
-import org.jetbrains.annotations.NotNull;
-=======
 import org.apache.iceberg.exceptions.AlreadyExistsException;
 import org.apache.iceberg.exceptions.NamespaceNotEmptyException;
->>>>>>> e2aba1f6
+import org.jetbrains.annotations.NotNull;
 import org.apache.iceberg.rest.RESTCatalog;
 import org.apache.iceberg.rest.ResourcePaths;
 
-<<<<<<< HEAD
 import java.util.*;
-=======
-import java.net.URI;
-import java.time.Instant;
-import java.util.*;
-import java.util.stream.Collectors;
-import java.util.stream.Stream;
-
-import static io.deephaven.iceberg.base.IcebergUtils.SpecAndSchema;
-import static io.deephaven.iceberg.base.IcebergUtils.convertToDHType;
-import static io.deephaven.iceberg.base.IcebergUtils.allDataFiles;
-import static io.deephaven.iceberg.base.IcebergUtils.createSpecAndSchema;
-import static io.deephaven.iceberg.base.IcebergUtils.partitionDataFromPaths;
-import static io.deephaven.iceberg.base.IcebergUtils.verifyAppendCompatibility;
-import static io.deephaven.iceberg.base.IcebergUtils.verifyOverwriteCompatibility;
->>>>>>> e2aba1f6
+
+import static io.deephaven.iceberg.util.IcebergTableAdapter.verifyAndFillDefinition;
 
 public class IcebergCatalogAdapter {
 
@@ -79,19 +41,6 @@
             ColumnDefinition.ofString("TableName"),
             ColumnDefinition.fromGenericType("TableIdentifierObject", TableIdentifier.class));
 
-<<<<<<< HEAD
-=======
-    @VisibleForTesting
-    static final TableDefinition SNAPSHOT_DEFINITION = TableDefinition.of(
-            ColumnDefinition.ofLong("Id"),
-            ColumnDefinition.ofTime("Timestamp"),
-            ColumnDefinition.ofString("Operation"),
-            ColumnDefinition.fromGenericType("Summary", Map.class),
-            ColumnDefinition.fromGenericType("SnapshotObject", Snapshot.class));
-
-    private static final String DEFAULT_GENERATED_FILE_FORMAT = "parquet";
-
->>>>>>> e2aba1f6
     private final Catalog catalog;
 
     private final DataInstructionsProviderLoader dataInstructionsProvider;
@@ -144,81 +93,6 @@
 
         dataInstructionsProvider = DataInstructionsProviderLoader.create(Map.copyOf(properties));
     }
-
-<<<<<<< HEAD
-=======
-    /**
-     * Create a single {@link TableDefinition} from a given Schema, PartitionSpec, and TableDefinition. Takes into
-     * account {@link Map<> column rename instructions}
-     *
-     * @param schema The schema of the table.
-     * @param partitionSpec The partition specification of the table.
-     * @param userTableDef The table definition.
-     * @param columnRename The map for renaming columns.
-     * @return The generated TableDefinition.
-     */
-    private static TableDefinition fromSchema(
-            @NotNull final Schema schema,
-            @NotNull final PartitionSpec partitionSpec,
-            @Nullable final TableDefinition userTableDef,
-            @NotNull final Map<String, String> columnRename) {
-
-        final Set<String> columnNames = userTableDef != null
-                ? userTableDef.getColumnNameSet()
-                : null;
-
-        final Set<String> partitionNames =
-                partitionSpec.fields().stream()
-                        .map(PartitionField::name)
-                        .map(colName -> columnRename.getOrDefault(colName, colName))
-                        .collect(Collectors.toSet());
-
-        final List<ColumnDefinition<?>> columns = new ArrayList<>();
-
-        for (final Types.NestedField field : schema.columns()) {
-            final String name = columnRename.getOrDefault(field.name(), field.name());
-            // Skip columns that are not in the provided table definition.
-            if (columnNames != null && !columnNames.contains(name)) {
-                continue;
-            }
-            final Type type = field.type();
-            final io.deephaven.qst.type.Type<?> qstType = convertToDHType(type);
-            final ColumnDefinition<?> column;
-            if (partitionNames.contains(name)) {
-                column = ColumnDefinition.of(name, qstType).withPartitioning();
-            } else {
-                column = ColumnDefinition.of(name, qstType);
-            }
-            columns.add(column);
-        }
-
-        final TableDefinition icebergTableDef = TableDefinition.of(columns);
-        if (userTableDef == null) {
-            return icebergTableDef;
-        }
-
-        // If the user supplied a table definition, make sure it's fully compatible.
-        final TableDefinition tableDef = icebergTableDef.checkCompatibility(userTableDef);
-
-        // Ensure that the user has not marked non-partitioned columns as partitioned.
-        final Set<String> userPartitionColumns = userTableDef.getPartitioningColumns().stream()
-                .map(ColumnDefinition::getName)
-                .collect(Collectors.toSet());
-        final Set<String> partitionColumns = tableDef.getPartitioningColumns().stream()
-                .map(ColumnDefinition::getName)
-                .collect(Collectors.toSet());
-
-        // The working partitioning column set must be a super-set of the user-supplied set.
-        if (!partitionColumns.containsAll(userPartitionColumns)) {
-            final Set<String> invalidColumns = new HashSet<>(userPartitionColumns);
-            invalidColumns.removeAll(partitionColumns);
-
-            throw new TableDataException("The following columns are not partitioned in the Iceberg table: " +
-                    invalidColumns);
-        }
-        return tableDef;
-    }
->>>>>>> e2aba1f6
 
     /**
      * List all {@link Namespace namespaces} in the catalog. This method is only supported if the catalog implements
@@ -350,308 +224,8 @@
         return new QueryTable(TABLES_DEFINITION, RowSetFactory.flat(size).toTracking(), columnSourceMap);
     }
 
-<<<<<<< HEAD
     public Table tables(@NotNull final String... namespace) {
         return tables(Namespace.of(namespace));
-=======
-    public Table listTablesAsTable(@NotNull final String... namespace) {
-        return listTablesAsTable(Namespace.of(namespace));
-    }
-
-    /**
-     * List all {@link Snapshot snapshots} of a given Iceberg table.
-     *
-     * @param tableIdentifier The identifier of the table from which to gather snapshots.
-     * @return A list of all snapshots of the given table.
-     */
-    public List<Snapshot> listSnapshots(@NotNull final TableIdentifier tableIdentifier) {
-        final List<Snapshot> snapshots = new ArrayList<>();
-        catalog.loadTable(tableIdentifier).snapshots().forEach(snapshots::add);
-        return snapshots;
-    }
-
-    /**
-     * List all {@link Snapshot snapshots} of a given Iceberg table as a Deephaven {@link Table table}. The resulting
-     * table will be static and contain the same information as {@link #listSnapshots(TableIdentifier)}.
-     *
-     * @param tableIdentifier The identifier of the table from which to gather snapshots.
-     * @return A list of all tables in the given namespace.
-     */
-    public Table listSnapshotsAsTable(@NotNull final TableIdentifier tableIdentifier) {
-        final List<Snapshot> snapshots = listSnapshots(tableIdentifier);
-        final long size = snapshots.size();
-
-        // Create and return a table containing the namespaces as strings
-        final Map<String, ColumnSource<?>> columnSourceMap = new LinkedHashMap<>();
-
-        // Create the column source(s)
-        final long[] idArr = new long[(int) size];
-        columnSourceMap.put("Id", InMemoryColumnSource.getImmutableMemoryColumnSource(idArr, long.class, null));
-
-        final long[] timestampArr = new long[(int) size];
-        columnSourceMap.put("Timestamp",
-                InMemoryColumnSource.getImmutableMemoryColumnSource(timestampArr, Instant.class, null));
-
-        final String[] operatorArr = new String[(int) size];
-        columnSourceMap.put("Operation",
-                InMemoryColumnSource.getImmutableMemoryColumnSource(operatorArr, String.class, null));
-
-        final Map<String, String>[] summaryArr = new Map[(int) size];
-        columnSourceMap.put("Summary",
-                InMemoryColumnSource.getImmutableMemoryColumnSource(summaryArr, Map.class, null));
-
-        final Snapshot[] snapshotArr = new Snapshot[(int) size];
-        columnSourceMap.put("SnapshotObject",
-                InMemoryColumnSource.getImmutableMemoryColumnSource(snapshotArr, Snapshot.class, null));
-
-        // Populate the column source(s)
-        for (int i = 0; i < size; i++) {
-            final Snapshot snapshot = snapshots.get(i);
-            idArr[i] = snapshot.snapshotId();
-            // Provided as millis from epoch, convert to nanos
-            timestampArr[i] = DateTimeUtils.millisToNanos(snapshot.timestampMillis());
-            operatorArr[i] = snapshot.operation();
-            summaryArr[i] = snapshot.summary();
-            snapshotArr[i] = snapshot;
-        }
-
-        // Create and return the table
-        return new QueryTable(SNAPSHOT_DEFINITION, RowSetFactory.flat(size).toTracking(), columnSourceMap);
-    }
-
-    /**
-     * List all {@link Snapshot snapshots} of a given Iceberg table as a Deephaven {@link Table table}. The resulting
-     * table will be static and contain the same information as {@link #listSnapshots(TableIdentifier)}.
-     *
-     * @param tableIdentifier The identifier of the table from which to gather snapshots.
-     * @return A list of all tables in the given namespace.
-     */
-    public Table listSnapshotsAsTable(@NotNull final String tableIdentifier) {
-        return listSnapshotsAsTable(TableIdentifier.parse(tableIdentifier));
-    }
-
-    /**
-     * Get a specific {@link Snapshot snapshot} of a given Iceberg table (or null if it does not exist).
-     *
-     * @param tableIdentifier The identifier of the table from which to gather snapshots
-     * @param snapshotId The id of the snapshot to retrieve
-     * @return The snapshot with the given id, or null if it does not exist
-     */
-    private Snapshot getSnapshot(@NotNull final TableIdentifier tableIdentifier, final long snapshotId) {
-        return listSnapshots(tableIdentifier).stream()
-                .filter(snapshot -> snapshot.snapshotId() == snapshotId)
-                .findFirst()
-                .orElse(null);
-    }
-
-    /**
-     * Get a legalized column rename map from a table schema and user instructions.
-     */
-    private Map<String, String> getRenameColumnMap(
-            @NotNull final org.apache.iceberg.Table table,
-            @NotNull final Schema schema,
-            @NotNull final IcebergReadInstructions instructions) {
-
-        final Set<String> takenNames = new HashSet<>();
-
-        // Map all the column names in the schema to their legalized names.
-        final Map<String, String> legalizedColumnRenames = new HashMap<>();
-
-        // Validate user-supplied names meet legalization instructions
-        for (final Map.Entry<String, String> entry : instructions.columnRenames().entrySet()) {
-            final String destinationName = entry.getValue();
-            if (!NameValidator.isValidColumnName(destinationName)) {
-                throw new TableDataException(
-                        String.format("%s - invalid column name provided (%s)", table, destinationName));
-            }
-            // Add these renames to the legalized list.
-            legalizedColumnRenames.put(entry.getKey(), destinationName);
-            takenNames.add(destinationName);
-        }
-
-        for (final Types.NestedField field : schema.columns()) {
-            final String name = field.name();
-            // Do we already have a valid rename for this column from the user or a partitioned column?
-            if (!legalizedColumnRenames.containsKey(name)) {
-                final String legalizedName =
-                        NameValidator.legalizeColumnName(name, s -> s.replace(" ", "_"), takenNames);
-                if (!legalizedName.equals(name)) {
-                    legalizedColumnRenames.put(name, legalizedName);
-                    takenNames.add(legalizedName);
-                }
-            }
-        }
-
-        return legalizedColumnRenames;
-    }
-
-    /**
-     * Return {@link TableDefinition table definition} for a given Iceberg table, with optional instructions for
-     * customizations while reading.
-     *
-     * @param tableIdentifier The identifier of the table to load
-     * @param instructions The instructions for customizations while reading
-     * @return The table definition
-     */
-    public TableDefinition getTableDefinition(
-            @NotNull final String tableIdentifier,
-            @Nullable final IcebergReadInstructions instructions) {
-        final TableIdentifier tableId = TableIdentifier.parse(tableIdentifier);
-        // Load the table from the catalog.
-        return getTableDefinition(tableId, instructions);
-    }
-
-    /**
-     * Return {@link TableDefinition table definition} for a given Iceberg table, with optional instructions for
-     * customizations while reading.
-     *
-     * @param tableIdentifier The identifier of the table to load
-     * @param instructions The instructions for customizations while reading
-     * @return The table definition
-     */
-    public TableDefinition getTableDefinition(
-            @NotNull final TableIdentifier tableIdentifier,
-            @Nullable final IcebergReadInstructions instructions) {
-        // Load the table from the catalog.
-        return getTableDefinitionInternal(tableIdentifier, null, instructions);
-    }
-
-    /**
-     * Return {@link TableDefinition table definition} for a given Iceberg table and snapshot id, with optional
-     * instructions for customizations while reading.
-     *
-     * @param tableIdentifier The identifier of the table to load
-     * @param snapshotId The identifier of the snapshot to load
-     * @param instructions The instructions for customizations while reading
-     * @return The table definition
-     */
-    public TableDefinition getTableDefinition(
-            @NotNull final String tableIdentifier,
-            final long snapshotId,
-            @Nullable final IcebergReadInstructions instructions) {
-        final TableIdentifier tableId = TableIdentifier.parse(tableIdentifier);
-
-        // Find the snapshot with the given snapshot id
-        final Snapshot tableSnapshot = getSnapshot(tableId, snapshotId);
-        if (tableSnapshot == null) {
-            throw new IllegalArgumentException("Snapshot with id " + snapshotId + " not found");
-        }
-
-        // Load the table from the catalog.
-        return getTableDefinition(tableId, tableSnapshot, instructions);
-    }
-
-    /**
-     * Return {@link TableDefinition table definition} for a given Iceberg table and snapshot id, with optional
-     * instructions for customizations while reading.
-     *
-     * @param tableIdentifier The identifier of the table to load
-     * @param tableSnapshot The snapshot to load
-     * @param instructions The instructions for customizations while reading
-     * @return The table definition
-     */
-    public TableDefinition getTableDefinition(
-            @NotNull final TableIdentifier tableIdentifier,
-            @Nullable final Snapshot tableSnapshot,
-            @Nullable final IcebergReadInstructions instructions) {
-        // Load the table from the catalog.
-        return getTableDefinitionInternal(tableIdentifier, tableSnapshot, instructions);
-    }
-
-    /**
-     * Return {@link Table table} containing the {@link TableDefinition definition} of a given Iceberg table, with
-     * optional instructions for customizations while reading.
-     *
-     * @param tableIdentifier The identifier of the table to load
-     * @param instructions The instructions for customizations while reading
-     * @return The table definition as a Deephaven table
-     */
-    public Table getTableDefinitionTable(
-            @NotNull final String tableIdentifier,
-            @Nullable final IcebergReadInstructions instructions) {
-        final TableIdentifier tableId = TableIdentifier.parse(tableIdentifier);
-        return getTableDefinitionTable(tableId, instructions);
-    }
-
-    /**
-     * Return {@link Table table} containing the {@link TableDefinition definition} of a given Iceberg table, with
-     * optional instructions for customizations while reading.
-     *
-     * @param tableIdentifier The identifier of the table to load
-     * @param instructions The instructions for customizations while reading
-     * @return The table definition as a Deephaven table
-     */
-    public Table getTableDefinitionTable(
-            @NotNull final TableIdentifier tableIdentifier,
-            @Nullable final IcebergReadInstructions instructions) {
-        final TableDefinition definition = getTableDefinition(tableIdentifier, instructions);
-        return TableTools.metaTable(definition);
-    }
-
-    /**
-     * Return {@link Table table} containing the {@link TableDefinition definition} of a given Iceberg table and
-     * snapshot id, with optional instructions for customizations while reading.
-     *
-     * @param tableIdentifier The identifier of the table to load
-     * @param snapshotId The identifier of the snapshot to load
-     * @param instructions The instructions for customizations while reading
-     * @return The table definition as a Deephaven table
-     */
-    public Table getTableDefinitionTable(
-            @NotNull final String tableIdentifier,
-            final long snapshotId,
-            @Nullable final IcebergReadInstructions instructions) {
-        final TableIdentifier tableId = TableIdentifier.parse(tableIdentifier);
-
-        // Find the snapshot with the given snapshot id
-        final Snapshot tableSnapshot = getSnapshot(tableId, snapshotId);
-        if (tableSnapshot == null) {
-            throw new IllegalArgumentException("Snapshot with id " + snapshotId + " not found");
-        }
-
-        return getTableDefinitionTable(tableId, tableSnapshot, instructions);
-    }
-
-    /**
-     * Return {@link Table table} containing the {@link TableDefinition definition} of a given Iceberg table and
-     * snapshot id, with optional instructions for customizations while reading.
-     *
-     * @param tableIdentifier The identifier of the table to load
-     * @param tableSnapshot The snapshot to load
-     * @param instructions The instructions for customizations while reading
-     * @return The table definition as a Deephaven table
-     */
-    public Table getTableDefinitionTable(
-            @NotNull final TableIdentifier tableIdentifier,
-            @Nullable final Snapshot tableSnapshot,
-            @Nullable final IcebergReadInstructions instructions) {
-        final TableDefinition definition = getTableDefinition(tableIdentifier, tableSnapshot, instructions);
-        return TableTools.metaTable(definition);
-    }
-
-    /**
-     * Internal method to create a {@link TableDefinition} from the table schema, snapshot and user instructions.
-     */
-    private TableDefinition getTableDefinitionInternal(
-            @NotNull final TableIdentifier tableIdentifier,
-            @Nullable final Snapshot tableSnapshot,
-            @Nullable final IcebergReadInstructions instructions) {
-        final org.apache.iceberg.Table table = catalog.loadTable(tableIdentifier);
-        if (table == null) {
-            throw new IllegalArgumentException("Table not found: " + tableIdentifier);
-        }
-
-        final Snapshot snapshot = tableSnapshot != null ? tableSnapshot : table.currentSnapshot();
-        final Schema schema = snapshot != null ? table.schemas().get(snapshot.schemaId()) : table.schema();
-
-        final IcebergReadInstructions userInstructions =
-                instructions == null ? IcebergReadInstructions.DEFAULT : instructions;
-
-        return fromSchema(schema,
-                table.spec(),
-                userInstructions.tableDefinition().orElse(null),
-                getRenameColumnMap(table, schema, userInstructions));
->>>>>>> e2aba1f6
     }
 
     /**
@@ -660,15 +234,8 @@
      * @param tableIdentifier The identifier of the table to load.
      * @return The {@link IcebergTableAdapter table adapter} for the Iceberg table.
      */
-<<<<<<< HEAD
     public IcebergTableAdapter loadTable(final String tableIdentifier) {
         return loadTable(TableIdentifier.parse(tableIdentifier));
-=======
-    public Table readTable(
-            @NotNull final TableIdentifier tableIdentifier,
-            @Nullable final IcebergReadInstructions instructions) {
-        return readTableInternal(tableIdentifier, null, instructions);
->>>>>>> e2aba1f6
     }
 
     /**
@@ -677,182 +244,13 @@
      * @param tableIdentifier The identifier of the table to load.
      * @return The {@link IcebergTableAdapter table adapter} for the Iceberg table.
      */
-<<<<<<< HEAD
     public IcebergTableAdapter loadTable(@NotNull final TableIdentifier tableIdentifier) {
-=======
-    public Table readTable(
-            @NotNull final String tableIdentifier,
-            @Nullable final IcebergReadInstructions instructions) {
-        return readTable(TableIdentifier.parse(tableIdentifier), instructions);
-    }
-
-    /**
-     * Retrieve a snapshot of an Iceberg table from the Iceberg catalog.
-     *
-     * @param tableIdentifier The table identifier to load
-     * @param tableSnapshotId The snapshot id to load
-     * @return The loaded table
-     * @throws IllegalArgumentException if the snapshot with the given id is not found
-     */
-    private Snapshot getTableSnapshot(@NotNull TableIdentifier tableIdentifier, long tableSnapshotId) {
-        return listSnapshots(tableIdentifier).stream()
-                .filter(snapshot -> snapshot.snapshotId() == tableSnapshotId)
-                .findFirst()
-                .orElseThrow(() -> new IllegalArgumentException(
-                        "Snapshot with id " + tableSnapshotId + " for table " + tableIdentifier + " not found"));
-    }
-
-    /**
-     * Read a static snapshot of an Iceberg table from the Iceberg catalog.
-     *
-     * @param tableIdentifier The table identifier to load
-     * @param tableSnapshotId The snapshot id to load
-     * @return The loaded table
-     */
-    public Table readTable(@NotNull final TableIdentifier tableIdentifier, final long tableSnapshotId) {
-        // Find the snapshot with the given snapshot id
-        final Snapshot tableSnapshot = getTableSnapshot(tableIdentifier, tableSnapshotId);
-
-        return readTableInternal(tableIdentifier, tableSnapshot, null);
-    }
-
-
-    /**
-     * Read a static snapshot of an Iceberg table from the Iceberg catalog.
-     *
-     * @param tableIdentifier The table identifier to load
-     * @param tableSnapshotId The snapshot id to load
-     * @return The loaded table
-     */
-    @SuppressWarnings("unused")
-    public Table readTable(@NotNull final String tableIdentifier, final long tableSnapshotId) {
-        final TableIdentifier tableId = TableIdentifier.parse(tableIdentifier);
-        // Find the snapshot with the given snapshot id
-        final Snapshot tableSnapshot = getTableSnapshot(tableId, tableSnapshotId);
-
-        return readTableInternal(tableId, tableSnapshot, null);
-    }
-
-    /**
-     * Read a static snapshot of an Iceberg table from the Iceberg catalog.
-     *
-     * @param tableIdentifier The table identifier to load
-     * @param tableSnapshotId The snapshot id to load
-     * @param instructions The instructions for customizations while reading
-     * @return The loaded table
-     */
-    public Table readTable(
-            @NotNull final TableIdentifier tableIdentifier,
-            final long tableSnapshotId,
-            @Nullable final IcebergReadInstructions instructions) {
-        // Find the snapshot with the given snapshot id
-        final Snapshot tableSnapshot = getSnapshot(tableIdentifier, tableSnapshotId);
-        if (tableSnapshot == null) {
-            throw new IllegalArgumentException("Snapshot with id " + tableSnapshotId + " not found");
-        }
-        return readTableInternal(tableIdentifier, tableSnapshot, instructions);
-    }
-
-    /**
-     * Read a static snapshot of an Iceberg table from the Iceberg catalog.
-     *
-     * @param tableIdentifier The table identifier to load
-     * @param tableSnapshotId The snapshot id to load
-     * @param instructions The instructions for customizations while reading
-     * @return The loaded table
-     */
-    public Table readTable(
-            @NotNull final String tableIdentifier,
-            final long tableSnapshotId,
-            @Nullable final IcebergReadInstructions instructions) {
-        return readTable(TableIdentifier.parse(tableIdentifier), tableSnapshotId, instructions);
-    }
-
-    /**
-     * Read a static snapshot of an Iceberg table from the Iceberg catalog.
-     *
-     * @param tableIdentifier The table identifier to load
-     * @param tableSnapshot The {@link Snapshot snapshot} to load
-     * @param instructions The instructions for customizations while reading
-     * @return The loaded table
-     */
-    public Table readTable(
-            @NotNull final TableIdentifier tableIdentifier,
-            @NotNull final Snapshot tableSnapshot,
-            @Nullable final IcebergReadInstructions instructions) {
-        return readTableInternal(tableIdentifier, tableSnapshot, instructions);
-    }
-
-    private Table readTableInternal(
-            @NotNull final TableIdentifier tableIdentifier,
-            @Nullable final Snapshot tableSnapshot,
-            @Nullable final IcebergReadInstructions instructions) {
->>>>>>> e2aba1f6
         // Load the table from the catalog.
         final org.apache.iceberg.Table table = catalog.loadTable(tableIdentifier);
         if (table == null) {
             throw new IllegalArgumentException("Table not found: " + tableIdentifier);
         }
-<<<<<<< HEAD
         return new IcebergTableAdapter(tableIdentifier, table, dataInstructionsProvider);
-=======
-
-        final Schema schema = tableSnapshot == null ? table.schema() : table.schemas().get(tableSnapshot.schemaId());
-
-        // Do we want the latest or a specific snapshot?
-        final Snapshot snapshot = tableSnapshot != null ? tableSnapshot : table.currentSnapshot();
-
-        // Load the partitioning schema.
-        final org.apache.iceberg.PartitionSpec partitionSpec = table.spec();
-
-        // Get default instructions if none are provided
-        final IcebergReadInstructions userInstructions =
-                instructions == null ? IcebergReadInstructions.DEFAULT : instructions;
-
-        // Get the user supplied table definition.
-        final TableDefinition userTableDef = userInstructions.tableDefinition().orElse(null);
-
-        // Map all the column names in the schema to their legalized names.
-        final Map<String, String> legalizedColumnRenames = getRenameColumnMap(table, schema, userInstructions);
-
-        // Get the table definition from the schema (potentially limited by the user supplied table definition and
-        // applying column renames).
-        final TableDefinition tableDef = fromSchema(schema, partitionSpec, userTableDef, legalizedColumnRenames);
-
-        final String description;
-        final TableLocationKeyFinder<IcebergTableLocationKey> keyFinder;
-        final TableDataRefreshService refreshService;
-        final UpdateSourceRegistrar updateSourceRegistrar;
-
-        if (partitionSpec.isUnpartitioned()) {
-            // Create the flat layout location key finder
-            keyFinder = new IcebergFlatLayout(tableDef, table, snapshot, table.io(), userInstructions,
-                    dataInstructionsProvider);
-        } else {
-            // Create the partitioning column location key finder
-            keyFinder = new IcebergKeyValuePartitionedLayout(tableDef, table, snapshot, table.io(), partitionSpec,
-                    userInstructions, dataInstructionsProvider);
-        }
-
-        refreshService = null;
-        updateSourceRegistrar = null;
-        description = "Read static Iceberg table with " + keyFinder;
-
-        final AbstractTableLocationProvider locationProvider = new PollingTableLocationProvider<>(
-                StandaloneTableKey.getInstance(),
-                keyFinder,
-                new IcebergTableLocationFactory(),
-                refreshService);
-
-        final PartitionAwareSourceTable result = new PartitionAwareSourceTable(
-                tableDef,
-                description,
-                RegionedTableComponentFactoryImpl.INSTANCE,
-                locationProvider,
-                updateSourceRegistrar);
-
-        return result;
->>>>>>> e2aba1f6
     }
 
     /**
@@ -863,171 +261,43 @@
     }
 
     /**
-     * Append the provided Deephaven table as a new partition to the existing Iceberg table in a single snapshot. This
-     * will not change the schema of the existing table.
-     *
-     * @param icebergAppend The {@link IcebergAppend} object containing the data/instructions for writing
-     */
-    public void append(@NotNull final IcebergAppend icebergAppend) {
-        writeImpl(TableIdentifier.parse(icebergAppend.tableIdentifier()),
-                icebergAppend.dhTables(),
-                icebergAppend.partitionPaths(),
-                icebergAppend.instructions(),
-                false,
-                true);
-    }
-
-    /**
-     * Overwrite the existing Iceberg table with the provided Deephaven tables in a single snapshot. This will overwrite
-     * the schema of the existing table to match the provided Deephaven table if they do not match.
+     * Create a new Iceberg table in the catalog with the given table identifier and definition.
      * <p>
-     * Overwriting a table while racing with other writers can lead to failure/undefined results.
-     *
-     * @param icebergOverwrite The {@link IcebergOverwrite} object containing the data/instructions for writing
-     */
-    public void overwrite(@NotNull final IcebergOverwrite icebergOverwrite) {
-        writeImpl(TableIdentifier.parse(icebergOverwrite.tableIdentifier()),
-                icebergOverwrite.dhTables(),
-                icebergOverwrite.partitionPaths(),
-                icebergOverwrite.instructions(),
-                true,
-                true);
-    }
-
-    /**
-     * Writes data from Deephaven tables to an Iceberg table without creating a new snapshot. This method returns a list
-     * of data files that were written. Users can use this list to create a transaction/snapshot if needed.
-     *
-     * @param icebergWriteDataFiles The {@link IcebergWriteDataFiles} object containing the data/instructions for
-     *        writing
-     */
-    public List<DataFile> writeDataFiles(@NotNull final IcebergWriteDataFiles icebergWriteDataFiles) {
-        return writeImpl(TableIdentifier.parse(icebergWriteDataFiles.tableIdentifier()),
-                icebergWriteDataFiles.dhTables(),
-                icebergWriteDataFiles.partitionPaths(),
-                icebergWriteDataFiles.instructions(),
-                false,
-                false);
-    }
-
-    /**
-     * Appends or overwrites data in an Iceberg table with the provided Deephaven tables.
-     *
-     * @param tableIdentifier The identifier for the Iceberg table to append to or overwrite
-     * @param dhTables The Deephaven tables to write
-     * @param instructions The instructions for customizations while writing, or null to use default instructions
-     * @param overwrite If true, the existing data in the Iceberg table will be overwritten; if false, the data will be
-     *        appended
-     * @param addSnapshot If true, a new snapshot will be created in the Iceberg table with the written data
-     *
-     * @return A list of DataFile objects representing the written data files.
-     */
-    private List<DataFile> writeImpl(
+     * All columns of type {@link ColumnDefinition.ColumnType#Partitioning partitioning} will be used to create the
+     * partition spec for the table.
+     *
+     * @param tableIdentifier The identifier of the new table.
+     * @param definition The {@link TableDefinition} of the new table.
+     * @return The {@link IcebergTableAdapter table adapter} for the new Iceberg table.
+     */
+    public IcebergTableAdapter createTable(
             @NotNull final TableIdentifier tableIdentifier,
-            @NotNull List<Table> dhTables,
-            @NotNull final List<String> partitionPaths,
-            @NotNull final IcebergWriteInstructions instructions,
-            final boolean overwrite,
-            final boolean addSnapshot) {
-        if (overwrite && !addSnapshot) {
-            throw new IllegalArgumentException("Cannot overwrite an Iceberg table without adding a snapshot");
-        }
-        if (dhTables.isEmpty()) {
-            if (!overwrite) {
-                // Nothing to append
-                return Collections.emptyList();
-            }
-            // Overwrite with an empty table
-            dhTables = List.of(TableTools.emptyTable(0));
-        }
-
-        IcebergParquetWriteInstructions writeInstructions = verifyWriteInstructions(instructions);
-
-        // Don't verify schema by default if overwriting
-        final boolean verifySchema = writeInstructions.verifySchema().orElse(!overwrite);
-
-        final TableDefinition useDefinition;
-        if (writeInstructions.tableDefinition().isPresent()) {
-            useDefinition = writeInstructions.tableDefinition().get();
-        } else {
-            // Verify that all tables have the same definition
-            final TableDefinition firstDefinition = dhTables.get(0).getDefinition();
-            final int numTables = dhTables.size();
-            for (int idx = 1; idx < numTables; idx++) {
-                if (!firstDefinition.equals(dhTables.get(idx).getDefinition())) {
-                    throw new IllegalArgumentException(
-                            "All Deephaven tables must have the same definition, else table definition should be " +
-                                    "provided when writing multiple tables with different definitions");
-                }
-            }
-            useDefinition = firstDefinition;
-            writeInstructions = writeInstructions.withTableDefinition(useDefinition);
-        }
-
-        // Try loading the table from the catalog, or create if required
-        final org.apache.iceberg.Table icebergTable;
-        final SpecAndSchema newSpecAndSchema;
-        final List<PartitionData> partitionData;
-        final boolean newNamespaceCreated;
-        final boolean newTableCreated;
-        if (catalog.tableExists(tableIdentifier)) {
-            icebergTable = catalog.loadTable(tableIdentifier);
-            if (overwrite) {
-                verifyPartitionPathsIfOverwritingOrCreating(partitionPaths, writeInstructions);
-                newSpecAndSchema = createSpecAndSchema(useDefinition, writeInstructions);
-            } else {
-                verifyPartitionPathsIfAppending(icebergTable, partitionPaths);
-                // Same spec and schema as the existing table
-                newSpecAndSchema = new SpecAndSchema(icebergTable.spec(), icebergTable.schema());
-            }
-            partitionData = partitionDataFromPaths(newSpecAndSchema.partitionSpec(), partitionPaths);
-            newNamespaceCreated = false;
-            newTableCreated = false;
-            if (verifySchema) {
-                try {
-                    if (overwrite) {
-                        verifyOverwriteCompatibility(icebergTable.schema(), newSpecAndSchema.schema());
-                        verifyOverwriteCompatibility(icebergTable.spec(), newSpecAndSchema.partitionSpec());
-                    } else {
-                        verifyAppendCompatibility(icebergTable.schema(), useDefinition, writeInstructions);
-                        verifyAppendCompatibility(icebergTable.spec(), useDefinition, writeInstructions);
-                    }
-                } catch (final IllegalArgumentException e) {
-                    throw new IllegalArgumentException("Schema verification failed. Please provide a compatible " +
-                            "schema or disable verification in the Iceberg instructions. See the linked exception " +
-                            "for more details.", e);
-                }
-            }
-        } else if (writeInstructions.createTableIfNotExist()) {
-            verifyPartitionPathsIfOverwritingOrCreating(partitionPaths, writeInstructions);
-            newNamespaceCreated = createNamespaceIfNotExists(tableIdentifier.namespace());
-            newSpecAndSchema = createSpecAndSchema(useDefinition, writeInstructions);
-            partitionData = partitionDataFromPaths(newSpecAndSchema.partitionSpec(), partitionPaths);
-            icebergTable = createNewIcebergTable(tableIdentifier, newSpecAndSchema, writeInstructions);
-            newTableCreated = true;
-        } else {
-            throw new IllegalArgumentException(
-                    "Table does not exist: " + tableIdentifier + ", update the instructions " +
-                            "to create the table if it does not exist and try again.");
-        }
-        final PartitionSpec newPartitionSpec = newSpecAndSchema.partitionSpec();
+            @NotNull final TableDefinition definition) {
+        // TODO Add these APIs to python code once finalized
+        final IcebergUtils.SpecAndSchema specAndSchema = IcebergUtils.createSpecAndSchema(
+                definition, IcebergParquetWriteInstructions.DEFAULT);
+        return createTable(tableIdentifier, specAndSchema.schema(), specAndSchema.partitionSpec());
+    }
+
+    /**
+     * Create a new Iceberg table in the catalog with the given table identifier, schema, and partition spec.
+     *
+     * @param tableIdentifier The identifier of the new table.
+     * @param schema The schema of the new table.
+     * @param partitionSpec The partition spec of the new table.
+     * @return The {@link IcebergTableAdapter table adapter} for the new Iceberg table.
+     */
+    private IcebergTableAdapter createTable(
+            @NotNull final TableIdentifier tableIdentifier,
+            @NotNull Schema schema,
+            @NotNull PartitionSpec partitionSpec) {
+        final boolean newNamespaceCreated = createNamespaceIfNotExists(tableIdentifier.namespace());
         try {
-            final List<CompletedParquetWrite> parquetFileInfo =
-                    writeParquet(icebergTable, newPartitionSpec, dhTables, partitionPaths, writeInstructions);
-            final List<DataFile> appendFiles = dataFilesFromParquet(parquetFileInfo, partitionData, newPartitionSpec);
-            if (addSnapshot) {
-                commit(icebergTable, newSpecAndSchema, appendFiles, overwrite, verifySchema);
-            }
-            return appendFiles;
+            final org.apache.iceberg.Table table =
+                    catalog.createTable(tableIdentifier, schema, partitionSpec,
+                            Map.of(TableProperties.DEFAULT_FILE_FORMAT, TableProperties.DEFAULT_FILE_FORMAT_DEFAULT));
+            return new IcebergTableAdapter(tableIdentifier, table, dataInstructionsProvider);
         } catch (final Throwable throwable) {
-            if (newTableCreated) {
-                // Delete it to avoid leaving a partial table in the catalog
-                try {
-                    catalog.dropTable(tableIdentifier, true);
-                } catch (final RuntimeException dropException) {
-                    throwable.addSuppressed(dropException);
-                }
-            }
             if (newNamespaceCreated) {
                 // Delete it to avoid leaving a partial namespace in the catalog
                 try {
@@ -1040,40 +310,46 @@
         }
     }
 
-    private static void verifyPartitionPathsIfOverwritingOrCreating(
-            @NotNull final Collection<String> partitionPaths,
-            @NotNull final IcebergBaseInstructions instructions) {
-        if (!partitionPaths.isEmpty()) {
-            final TableDefinition tableDefinition = instructions.tableDefinition()
-                    .orElseThrow(() -> new IllegalArgumentException("Table definition expected"));
-            if (tableDefinition.getColumnStream().noneMatch(ColumnDefinition::isPartitioning)) {
-                throw new IllegalArgumentException("Cannot write un-partitioned table to partition paths. Please " +
-                        "remove partition paths from the Iceberg instructions or provide a table definition with " +
-                        "partitioning columns.");
-            }
-        }
-    }
-
-    private static void verifyPartitionPathsIfAppending(
-            final org.apache.iceberg.Table icebergTable,
-            final Collection<String> partitionPaths) {
-        if (icebergTable.spec().isPartitioned() && partitionPaths.isEmpty()) {
-            throw new IllegalArgumentException("Cannot write data to an existing partitioned table without " +
-                    "providing partition paths. Please provide partition paths in the Iceberg instructions.");
-        } else if (!icebergTable.spec().isPartitioned() && !partitionPaths.isEmpty()) {
-            throw new IllegalArgumentException("Cannot write data to an existing un-partitioned table with " +
-                    "partition paths. Please remove partition paths from the Iceberg instructions.");
-        }
-    }
-
-    private static IcebergParquetWriteInstructions verifyWriteInstructions(
-            @NotNull final IcebergWriteInstructions instructions) {
-        // We ony support writing to Parquet files
-        if (!(instructions instanceof IcebergParquetWriteInstructions)) {
-            throw new IllegalArgumentException("Unsupported instructions of class " + instructions.getClass() + " for" +
-                    " writing Iceberg table, expected: " + IcebergParquetWriteInstructions.class);
-        }
-        return (IcebergParquetWriteInstructions) instructions;
+    public IcebergTableAdapter createTableAndAppend(
+            @NotNull final TableIdentifier tableIdentifier,
+            @NotNull final IcebergAppend append) {
+        if (catalog.tableExists(tableIdentifier)) {
+            throw new IllegalArgumentException("Table already exists: " + tableIdentifier);
+        }
+        if (append.dhTables().isEmpty()) {
+            return createTable(tableIdentifier, new Schema(), PartitionSpec.unpartitioned());
+        }
+
+        // Extract the definition from the append instructions to build the spec and schema
+        final IcebergParquetWriteInstructions writeInstructions =
+                verifyAndFillDefinition(append.instructions(), append.dhTables());
+        final TableDefinition useDefinition = writeInstructions.tableDefinition().get();
+        final IcebergUtils.SpecAndSchema specAndSchema = IcebergUtils.createSpecAndSchema(
+                useDefinition, writeInstructions);
+
+        final boolean newNamespaceCreated = createNamespaceIfNotExists(tableIdentifier.namespace());
+        final IcebergTableAdapter tableAdapter;
+        try {
+            tableAdapter = createTable(tableIdentifier, specAndSchema.schema(), specAndSchema.partitionSpec());
+            tableAdapter.append(append);
+        } catch (final Throwable throwable) {
+            // Delete it to avoid leaving a partial table in the catalog
+            try {
+                catalog.dropTable(tableIdentifier, true);
+            } catch (final RuntimeException dropException) {
+                throwable.addSuppressed(dropException);
+            }
+            if (newNamespaceCreated) {
+                // Delete it to avoid leaving a partial namespace in the catalog
+                try {
+                    dropNamespaceIfExists(tableIdentifier.namespace());
+                } catch (final RuntimeException dropException) {
+                    throwable.addSuppressed(dropException);
+                }
+            }
+            throw throwable;
+        }
+        return tableAdapter;
     }
 
     private boolean createNamespaceIfNotExists(@NotNull final Namespace namespace) {
@@ -1100,154 +376,4 @@
         }
         return false;
     }
-
-    private org.apache.iceberg.Table createNewIcebergTable(
-            @NotNull final TableIdentifier tableIdentifier,
-            @NotNull final SpecAndSchema specAndSchema,
-            @NotNull final IcebergParquetWriteInstructions writeInstructions) {
-        return catalog.createTable(tableIdentifier, specAndSchema.schema(), specAndSchema.partitionSpec(),
-                Map.of(TableProperties.DEFAULT_FILE_FORMAT, DEFAULT_GENERATED_FILE_FORMAT));
-    }
-
-    private static class CompletedParquetWrite {
-        private final URI destination;
-        private final long numRows;
-        private final long numBytes;
-
-        private CompletedParquetWrite(final URI destination, final long numRows, final long numBytes) {
-            this.destination = destination;
-            this.numRows = numRows;
-            this.numBytes = numBytes;
-        }
-    }
-
-    @NotNull
-    private static List<CompletedParquetWrite> writeParquet(
-            @NotNull final org.apache.iceberg.Table icebergTable,
-            @NotNull final PartitionSpec partitionSpec,
-            @NotNull final List<Table> dhTables,
-            @NotNull final List<String> partitionPaths,
-            @NotNull final IcebergParquetWriteInstructions writeInstructions) {
-        // Build the parquet instructions
-        final List<CompletedParquetWrite> parquetFilesWritten = new ArrayList<>(dhTables.size());
-        final ParquetInstructions.OnWriteCompleted onWriteCompleted =
-                (destination, numRows, numBytes) -> parquetFilesWritten
-                        .add(new CompletedParquetWrite(destination, numRows, numBytes));
-
-        // Remove all partitioning columns from the table definition before writing parquet files
-        TableDefinition parquetTableDefinition = writeInstructions.tableDefinition()
-                .orElseThrow(() -> new IllegalArgumentException("Table definition expected"));
-        if (partitionSpec.isPartitioned()) {
-            parquetTableDefinition = TableDefinition.of(
-                    parquetTableDefinition.getColumnStream()
-                            .filter(columnDefinition -> !columnDefinition.isPartitioning())
-                            .collect(Collectors.toList()));
-        }
-        final ParquetInstructions parquetInstructions = writeInstructions.toParquetInstructions(
-                onWriteCompleted, parquetTableDefinition, icebergTable.schema().idToName());
-
-        // Write the data to parquet files
-        int count = 0;
-        for (int idx = 0; idx < dhTables.size(); idx++) {
-            final Table dhTable = dhTables.get(idx);
-            if (dhTable.numColumns() == 0) {
-                // Skip writing empty tables with no columns
-                continue;
-            }
-            final String fileName = String.format(
-                    "00000-%d-%s.parquet",
-                    count++,
-                    UUID.randomUUID());
-            final String relativePath;
-            if (partitionSpec.isPartitioned()) {
-                relativePath = String.format("%s/%s", partitionPaths.get(idx), fileName);
-            } else {
-                relativePath = fileName;
-            }
-            final String newDataLocation = icebergTable.locationProvider().newDataLocation(relativePath);
-            ParquetTools.writeTable(dhTable, newDataLocation, parquetInstructions);
-        }
-        return parquetFilesWritten;
-    }
-
-    /**
-     * Commit the changes to the Iceberg table by creating a snapshot.
-     */
-    private static void commit(
-            @NotNull final org.apache.iceberg.Table icebergTable,
-            @NotNull final SpecAndSchema newSpecAndSchema,
-            @NotNull final Iterable<DataFile> appendFiles,
-            final boolean overwrite,
-            final boolean schemaVerified) {
-        final Transaction icebergTransaction = icebergTable.newTransaction();
-        final Snapshot currentSnapshot = icebergTable.currentSnapshot();
-        // For a null current snapshot, we are creating a new table. So we can just append instead of overwriting.
-        if (overwrite && currentSnapshot != null) {
-            // Fail if the table gets changed concurrently
-            final OverwriteFiles overwriteFiles = icebergTransaction.newOverwrite()
-                    .validateFromSnapshot(currentSnapshot.snapshotId())
-                    .validateNoConflictingDeletes()
-                    .validateNoConflictingData();
-
-            // Delete all the existing data files in the table
-            try (final Stream<DataFile> dataFiles = allDataFiles(icebergTable, currentSnapshot)) {
-                dataFiles.forEach(overwriteFiles::deleteFile);
-            }
-            appendFiles.forEach(overwriteFiles::addFile);
-            overwriteFiles.commit();
-
-            // Update the spec and schema of the existing table.
-            // If we have already verified the schema, we don't need to update it.
-            if (!schemaVerified) {
-                if (!icebergTable.schema().sameSchema(newSpecAndSchema.schema())) {
-                    final UpdateSchema updateSchema = icebergTransaction.updateSchema().allowIncompatibleChanges();
-                    icebergTable.schema().columns().stream()
-                            .map(Types.NestedField::name)
-                            .forEach(updateSchema::deleteColumn);
-                    newSpecAndSchema.schema().columns()
-                            .forEach(column -> updateSchema.addColumn(column.name(), column.type()));
-                    updateSchema.commit();
-                }
-                if (!icebergTable.spec().compatibleWith(newSpecAndSchema.partitionSpec())) {
-                    final UpdatePartitionSpec updateSpec = icebergTransaction.updateSpec();
-                    icebergTable.spec().fields().forEach(field -> updateSpec.removeField(field.name()));
-                    newSpecAndSchema.partitionSpec().fields().forEach(field -> updateSpec.addField(field.name()));
-                    updateSpec.commit();
-                }
-            }
-        } else {
-            // Append the new data files to the table
-            final AppendFiles append = icebergTransaction.newAppend();
-            appendFiles.forEach(append::appendFile);
-            append.commit();
-        }
-
-        // Commit the transaction, creating new snapshot for append/overwrite.
-        // Note that no new snapshot will be created for the schema change.
-        icebergTransaction.commitTransaction();
-    }
-
-    /**
-     * Generate a list of {@link DataFile} objects from a list of parquet files written.
-     */
-    private static List<DataFile> dataFilesFromParquet(
-            @NotNull final List<CompletedParquetWrite> parquetFilesWritten,
-            @NotNull final List<PartitionData> partitionDataList,
-            @NotNull final PartitionSpec partitionSpec) {
-        final int numFiles = parquetFilesWritten.size();
-        final List<DataFile> dataFiles = new ArrayList<>(numFiles);
-        for (int idx = 0; idx < numFiles; idx++) {
-            final CompletedParquetWrite completedWrite = parquetFilesWritten.get(idx);
-            final DataFiles.Builder dataFileBuilder = DataFiles.builder(partitionSpec)
-                    .withPath(completedWrite.destination.toString())
-                    .withFormat(FileFormat.PARQUET)
-                    .withRecordCount(completedWrite.numRows)
-                    .withFileSizeInBytes(completedWrite.numBytes);
-            if (partitionSpec.isPartitioned()) {
-                dataFileBuilder.withPartition(partitionDataList.get(idx));
-            }
-            dataFiles.add(dataFileBuilder.build());
-        }
-        return dataFiles;
-    }
 }